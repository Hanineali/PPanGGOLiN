--- conflicted
+++ resolved
@@ -82,13 +82,8 @@
     genes = [Gene(str(i)) for i in range(contig_size)]
     organism = Organism('organism_A')
     for i, (gene, family_name) in enumerate(zip(genes, 'ABCDEFGHIJKLMNOP')):
-<<<<<<< HEAD
-        family = GeneFamily(i, family_name)
-        gene.fill_annotations(start=i, stop=i+1, strand="+", position=i)
-=======
         family = GeneFamily(i, family_name) 
         gene.fill_annotations(start=i+1, stop=i+2, strand="+", position=i)
->>>>>>> 5173797b
 
         gene.fill_parents(organism, contig)
 
