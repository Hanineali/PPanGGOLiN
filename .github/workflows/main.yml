name: CI

on:
  push:
    branches: 
      - '*'
  pull_request:
    branches: 
      - '*'

# A workflow run is made up of one or more jobs that can run sequentially or in parallel
jobs:
  test:
    name: test PPanGGOLiN on ${{ matrix.os }} with python ${{ matrix.python-version }}
    # The type of runner that the job will run on
    runs-on: ${{ matrix.os }}
    strategy:
      matrix:
        os: ['ubuntu-latest', 'macos-latest']
        python-version: ['3.7', '3.8', '3.9', '3.10']
    steps:
    # Checks-out your repository under $GITHUB_WORKSPACE, so your job can access it
    - uses: actions/checkout@v2
    # Setting up miniconda
    - uses: conda-incubator/setup-miniconda@v2
      with:
        condarc-file: .condarc.yml
        activate-environment: test
        python-version: ${{ matrix.python-version }}
    # Install the dependencies
    - name: Set up test environment
      shell: bash -l {0}
      run: |
        conda install -y --file requirements.txt 
        conda install -y pytest
        pip install .
    # Check that it is installed and displays help without error
    - name: Check that PPanGGOLiN is installed
      shell: bash -l {0}
      run: |
        ppanggolin --version
        ppanggolin --help
    # Check that unit tests are all passing
    - name: Unit tests
      shell: bash -l {0}
      run: pytest
    # Test the complete workflow
    - name: Complete workflow
      shell: bash -l {0}
      run: |
        cd testingDataset
        ppanggolin all --cpu 1 --fasta organisms.fasta.list --output mybasicpangenome
        ppanggolin info --pangenome mybasicpangenome/pangenome.h5 --content --parameters --status
        cd -
    # test most options calls. If there is a change in the API somewhere that was not taken into account (whether in the options for the users, or the classes for the devs), this should fail, otherwise everything is probably good.
    #--draw_hotspots option is problematic on macOS.
    - name: Step by Step workflow with most options calls
      shell: bash -l {0}
      run: |
        cd testingDataset
        ppanggolin annotate --fasta organisms.fasta.list --output stepbystep --kingdom bacteria
        ppanggolin cluster -p stepbystep/pangenome.h5 --coverage 0.8 --identity 0.8
        ppanggolin graph -p stepbystep/pangenome.h5 -r 10
        ppanggolin partition --output stepbystep -f -p stepbystep/pangenome.h5 --cpu 1 -b 2.6 -ms 10 -fd -ck 500 -Kmm 3 12 -im 0.04 --draw_ICL -se $RANDOM
        ppanggolin rarefaction --output stepbystep -f -p stepbystep/pangenome.h5 --depth 5 --min 1 --max 50 -ms 10 -fd -ck 30 -K 3 --soft_core 0.9 -se $RANDOM
        ppanggolin draw -p stepbystep/pangenome.h5 --tile_plot --nocloud --soft_core 0.92 --ucurve --output stepbystep -f
        ppanggolin rgp -p stepbystep/pangenome.h5 --persistent_penalty 2 --variable_gain 1 --min_score 3 --dup_margin 0.05
        ppanggolin spot -p stepbystep/pangenome.h5 --spot_graph --overlapping_match 2 --set_size 3 --exact_match_size 1
        ppanggolin draw -p stepbystep/pangenome.h5 --draw_spots -o stepbystep -f
        ppanggolin module -p stepbystep/pangenome.h5 --transitive 4 --size 3 --jaccard 0.86 --dup_margin 0.05
        ppanggolin write -p stepbystep/pangenome.h5 --output stepbystep -f --soft_core 0.9 --dup_margin 0.06 --gexf --light_gexf --csv --Rtab --projection --stats --partitions --compress --json --regions --spots --borders --families_tsv --cpu 1
        ppanggolin fasta -p stepbystep/pangenome.h5 --output stepbystep -f --prot_families all --gene_families shell --regions all --fasta organisms.fasta.list
        ppanggolin draw -p stepbystep/pangenome.h5 --draw_spots --spots all -o stepbystep -f
        ppanggolin metrics -p stepbystep/pangenome.h5 --genome_fluidity --info_modules --no_print_info -f --log metrics.log
        cd -
    - name: gbff parsing and MSA computing
      shell: bash -l {0}
      run: |
        cd testingDataset
        ppanggolin workflow --cpu 1 --anno organisms.gbff.list --output myannopang
        ppanggolin msa --pangenome myannopang/pangenome.h5 --source dna --partition core -o myannopang/ -f --use_gene_id --phylo --single_copy
        cd -
    - name: clusters reading from external file
      shell: bash -l {0}
      run: |
        cd testingDataset
        ppanggolin panrgp --anno organisms.gbff.list --cluster clusters.tsv --output readclusterpang
        ppanggolin annotate --anno organisms.gbff.list --output readclusters
        ppanggolin cluster --clusters clusters.tsv -p readclusters/pangenome.h5
        ppanggolin msa --pangenome readclusterpang/pangenome.h5 --partition persistent --phylo -o readclusterpang/msa/ -f
        cd -
    - name: testing align command
      shell: bash -l {0}
      run: |
        cd testingDataset
        ppanggolin align --pangenome mybasicpangenome/pangenome.h5 --sequences some_chlam_proteins.fasta --output test_align --draw_related --getinfo
        cd -
    - name: testing context command
      shell: bash -l {0}
      run: |
        cd testingDataset
        ppanggolin context --pangenome myannopang/pangenome.h5 --sequences some_chlam_proteins.fasta --output test_context
        ppanggolin context --pangenome readclusterpang/pangenome.h5 --family some_chlam_families.txt --output test_context -f
        cd -
    - name: testing metadata command
      shell: bash -l {0}
      run: |
        cd testingDataset
        ppanggolin metadata -p mybasicpangenome/pangenome.h5 -s test -m metadata/metadata_genes.tsv -a genes
        ppanggolin metadata -p mybasicpangenome/pangenome.h5 -s test -m metadata/metadata_genomes.tsv -a genomes
        ppanggolin metadata -p mybasicpangenome/pangenome.h5 -s test -m metadata/metadata_families.tsv -a families --omit
        ppanggolin write -p mybasicpangenome/pangenome.h5 --output mybasicpangenome -f --gexf --light_gexf --cpu 1
        cd -
    - name: testing config file
      shell: bash -l {0}
      run: |
        cd testingDataset
<<<<<<< HEAD
        ppanggolin utils --default_config panrgp -o panrgp_default_config.yaml -f
        ppanggolin panrgp  --anno organisms.gbff.list --cluster clusters.tsv -o test_config --config panrgp_default_config.yaml -f
=======
        ppanggolin utils --default_config panrgp -o panrgp_default_config.yaml
        ppanggolin panrgp  --anno organisms.gbff.list --cluster clusters.tsv -o test_config --config panrgp_default_config.yaml
>>>>>>> 69b1f56d
<|MERGE_RESOLUTION|>--- conflicted
+++ resolved
@@ -115,10 +115,5 @@
       shell: bash -l {0}
       run: |
         cd testingDataset
-<<<<<<< HEAD
-        ppanggolin utils --default_config panrgp -o panrgp_default_config.yaml -f
-        ppanggolin panrgp  --anno organisms.gbff.list --cluster clusters.tsv -o test_config --config panrgp_default_config.yaml -f
-=======
         ppanggolin utils --default_config panrgp -o panrgp_default_config.yaml
-        ppanggolin panrgp  --anno organisms.gbff.list --cluster clusters.tsv -o test_config --config panrgp_default_config.yaml
->>>>>>> 69b1f56d
+        ppanggolin panrgp  --anno organisms.gbff.list --cluster clusters.tsv -o test_config --config panrgp_default_config.yaml