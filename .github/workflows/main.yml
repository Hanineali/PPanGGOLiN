name: CI

on:
  push:
    branches: 
      - '*'
  pull_request:
    branches: 
      - '*'

# A workflow run is made up of one or more jobs that can run sequentially or in parallel
jobs:
  test:
    name: test PPanGGOLiN on ${{ matrix.os }} with python ${{ matrix.python-version }}
    # The type of runner that the job will run on
    runs-on: ${{ matrix.os }}
    strategy:
      matrix:
        os: ['ubuntu-latest', 'macos-latest']
        python-version: ['3.8', '3.9', '3.10']
    steps:
    # Checks-out your repository under $GITHUB_WORKSPACE, so your job can access it
    - uses: actions/checkout@v2
    # Setting up miniconda
    - uses: conda-incubator/setup-miniconda@v2
      with:
        condarc-file: .condarc.yml
        activate-environment: test
        python-version: ${{ matrix.python-version }}
    # Install the dependencies
    - name: Set up test environment
      shell: bash -l {0}
      run: |
        conda install -y --file requirements.txt 
        conda install -y pytest
        pip install .
    # Check that it is installed and displays help without error
    - name: Check that PPanGGOLiN is installed
      shell: bash -l {0}
      run: |
        ppanggolin --version
        ppanggolin --help
    # Check that unit tests are all passing
    - name: Unit tests
      shell: bash -l {0}
      run: pytest
    # Test the complete workflow
    - name: Complete workflow
      shell: bash -l {0}
      run: |
        cd testingDataset
        ppanggolin all --cpu 1 --fasta organisms.fasta.list --output mybasicpangenome
        ppanggolin info --pangenome mybasicpangenome/pangenome.h5 --content --parameters --status
        cd -
    # test most options calls. If there is a change in the API somewhere that was not taken into account (whether in the options for the users, or the classes for the devs), this should fail, otherwise everything is probably good.
    #--draw_hotspots option is problematic on macOS.
    - name: Step by Step workflow with most options calls
      shell: bash -l {0}
      run: |
        cd testingDataset
        ppanggolin annotate --fasta organisms.fasta.list --output stepbystep --kingdom bacteria
        ppanggolin cluster -p stepbystep/pangenome.h5 --coverage 0.8 --identity 0.8
        ppanggolin graph -p stepbystep/pangenome.h5 -r 10
        ppanggolin partition --output stepbystep -f -p stepbystep/pangenome.h5 --cpu 1 -b 2.6 -ms 10 -fd -ck 500 -Kmm 3 12 -im 0.04 --draw_ICL -se $RANDOM
        ppanggolin rarefaction --output stepbystep -f -p stepbystep/pangenome.h5 --depth 5 --min 1 --max 50 -ms 10 -fd -ck 30 -K 3 --soft_core 0.9 -se $RANDOM
        ppanggolin draw -p stepbystep/pangenome.h5 --tile_plot --nocloud --soft_core 0.92 --ucurve --output stepbystep -f
        ppanggolin rgp -p stepbystep/pangenome.h5 --persistent_penalty 2 --variable_gain 1 --min_score 3 --dup_margin 0.05
        ppanggolin spot -p stepbystep/pangenome.h5 --spot_graph --overlapping_match 2 --set_size 3 --exact_match_size 1
        ppanggolin draw -p stepbystep/pangenome.h5 --draw_spots -o stepbystep -f
        ppanggolin module -p stepbystep/pangenome.h5 --transitive 4 --size 3 --jaccard 0.86 --dup_margin 0.05
        ppanggolin write -p stepbystep/pangenome.h5 --output stepbystep -f --soft_core 0.9 --dup_margin 0.06 --gexf --light_gexf --csv --Rtab --projection --stats --partitions --compress --json --regions --spots --borders --families_tsv --cpu 1
        ppanggolin fasta -p stepbystep/pangenome.h5 --output stepbystep -f --prot_families all --gene_families shell --regions all --fasta organisms.fasta.list
        ppanggolin draw -p stepbystep/pangenome.h5 --draw_spots --spots all -o stepbystep -f
        ppanggolin metrics -p stepbystep/pangenome.h5 --genome_fluidity --info_modules --no_print_info -f --log metrics.log
        cd - 
    - name: gbff parsing and MSA computing
      shell: bash -l {0}
      run: |
        cd testingDataset
        ppanggolin workflow --cpu 1 --anno organisms.gbff.list --output myannopang
        ppanggolin msa --pangenome myannopang/pangenome.h5 --source dna --partition core -o myannopang/ -f --use_gene_id --phylo --single_copy
        cd -
    - name: clusters reading from external file
      shell: bash -l {0}
      run: |
        cd testingDataset
        ppanggolin panrgp --anno organisms.gbff.list --cluster clusters.tsv --output readclusterpang
        ppanggolin annotate --anno organisms.gbff.list --output readclusters
        ppanggolin cluster --clusters clusters.tsv -p readclusters/pangenome.h5
        ppanggolin msa --pangenome readclusterpang/pangenome.h5 --partition persistent --phylo -o readclusterpang/msa/ -f
        cd -
    - name: testing rgp_cluster command
      shell: bash -l {0}
      run: |
        cd testingDataset
        ppanggolin rgp_cluster --pangenome mybasicpangenome/pangenome.h5
        ppanggolin rgp_cluster --pangenome mybasicpangenome/pangenome.h5 --ignore_incomplete_rgp --grr_metric max_grr -f --graph_formats graphml gexf
        ppanggolin rgp_cluster --pangenome mybasicpangenome/pangenome.h5 --no_identical_rgp_merging -o rgp_clustering_no_identical_rgp_merging --graph_formats graphml
        cd -
    - name: testing align command
      shell: bash -l {0}
      run: |
        cd testingDataset
        ppanggolin align --pangenome mybasicpangenome/pangenome.h5 --sequences some_chlam_proteins.fasta \
                         --output test_align --draw_related --getinfo --fast
        cd -
    - name: testing context command
      shell: bash -l {0}
      run: |
        cd testingDataset
        ppanggolin context --pangenome myannopang/pangenome.h5 --sequences some_chlam_proteins.fasta --output test_context --fast
        ppanggolin context --pangenome readclusterpang/pangenome.h5 --family some_chlam_families.txt --output test_context -f
        cd -
    - name: testing metadata command
      shell: bash -l {0}
      run: |
        cd testingDataset
        ppanggolin metadata -p mybasicpangenome/pangenome.h5 -s test -m metadata/metadata_genes.tsv -a genes
        ppanggolin metadata -p mybasicpangenome/pangenome.h5 -s test -m metadata/metadata_genomes.tsv -a genomes
        ppanggolin metadata -p mybasicpangenome/pangenome.h5 -s test -m metadata/metadata_families.tsv -a families --omit
<<<<<<< HEAD
=======
        ppanggolin write -p mybasicpangenome/pangenome.h5 --output mybasicpangenome -f --gexf --light_gexf --cpu 1
>>>>>>> d3299a0c
        cd -
    - name: testing config file
      shell: bash -l {0}
      run: |
        cd testingDataset
        ppanggolin utils --default_config panrgp -o panrgp_default_config.yaml
        ppanggolin panrgp  --anno organisms.gbff.list --cluster clusters.tsv -o test_config --config panrgp_default_config.yaml
        cd -
    - name: testing projection cmd
      shell: bash -l {0}
      run: |
        cd testingDataset
        head organisms.gbff.list | sed 's/^/input_org_/g' > organisms.gbff.head.list
        ppanggolin projection --pangenome stepbystep/pangenome.h5  -o projection_from_lisy_of_gbff \
                            --anno organisms.gbff.head.list 


        ppanggolin projection --pangenome mybasicpangenome/pangenome.h5  -o projection_from_single_fasta \
                              --organism_name chlam_A --fasta FASTA/GCF_002776845.1_ASM277684v1_genomic.fna.gz \
                              --spot_graph --graph_formats graphml --fast --keep_tmp -f
<|MERGE_RESOLUTION|>--- conflicted
+++ resolved
@@ -109,7 +109,10 @@
       run: |
         cd testingDataset
         ppanggolin context --pangenome myannopang/pangenome.h5 --sequences some_chlam_proteins.fasta --output test_context --fast
-        ppanggolin context --pangenome readclusterpang/pangenome.h5 --family some_chlam_families.txt --output test_context -f
+
+        # test from gene family ids. Test here with one family of module 1. The context should find all families of module 1
+        echo AP288_RS05055 > one_family_of_module_1.txt 
+        ppanggolin context --pangenome myannopang/pangenome.h5 --family one_family_of_module_1.txt  --output test_context_from_id
         cd -
     - name: testing metadata command
       shell: bash -l {0}
@@ -118,10 +121,7 @@
         ppanggolin metadata -p mybasicpangenome/pangenome.h5 -s test -m metadata/metadata_genes.tsv -a genes
         ppanggolin metadata -p mybasicpangenome/pangenome.h5 -s test -m metadata/metadata_genomes.tsv -a genomes
         ppanggolin metadata -p mybasicpangenome/pangenome.h5 -s test -m metadata/metadata_families.tsv -a families --omit
-<<<<<<< HEAD
-=======
         ppanggolin write -p mybasicpangenome/pangenome.h5 --output mybasicpangenome -f --gexf --light_gexf --cpu 1
->>>>>>> d3299a0c
         cd -
     - name: testing config file
       shell: bash -l {0}
@@ -135,8 +135,7 @@
       run: |
         cd testingDataset
         head organisms.gbff.list | sed 's/^/input_org_/g' > organisms.gbff.head.list
-        ppanggolin projection --pangenome stepbystep/pangenome.h5  -o projection_from_lisy_of_gbff \
-                            --anno organisms.gbff.head.list 
+        ppanggolin projection --pangenome stepbystep/pangenome.h5  -o projection_from_lisy_of_gbff --anno organisms.gbff.head.list 
 
 
         ppanggolin projection --pangenome mybasicpangenome/pangenome.h5  -o projection_from_single_fasta \
