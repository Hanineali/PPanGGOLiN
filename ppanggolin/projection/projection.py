#!/usr/bin/env python3
# coding:utf-8

# default libraries
import argparse
from concurrent.futures import ProcessPoolExecutor
from multiprocessing import get_context, Value
import logging
import os
import time
from pathlib import Path
import tempfile
from typing import Tuple, Set, Dict, Optional, List, Iterable, Any
from collections import defaultdict
import csv
from itertools import chain


# installed libraries
from tqdm import tqdm
import networkx as nx
import yaml
import pandas as pd


# # local libraries
from ppanggolin.annotate.synta import read_fasta, get_dna_sequence
from ppanggolin.annotate.annotate import init_contig_counter, read_anno_file, annotate_organism, local_identifiers_are_unique
from ppanggolin.annotate import subparser as annotate_subparser
from ppanggolin.pangenome import Pangenome
from ppanggolin.utils import detect_filetype, create_tmpdir, read_compressed_or_not, write_compressed_or_not, \
                             restricted_float, mk_outdir, get_config_args, parse_config_file, get_default_args, \
                                check_input_files, parse_input_paths_file
from ppanggolin.align.alignOnPang import write_gene_to_gene_family, get_input_seq_to_family_with_rep,get_input_seq_to_family_with_all, project_and_write_partition
from ppanggolin.formats.writeSequences import write_gene_sequences_from_annotations
from ppanggolin.formats.readBinaries import check_pangenome_info
from ppanggolin.RGP.genomicIsland import naming_scheme, compute_org_rgp
from ppanggolin.RGP.spot import make_spot_graph, check_sim, add_new_node_in_spot_graph, write_spot_graph
from ppanggolin.genome import Organism
from ppanggolin.geneFamily import GeneFamily
from ppanggolin.region import Region, Spot, Module
from ppanggolin.formats.writeFlat import summarize_spots, write_proksee_organism, manage_module_colors, write_gff_file
from ppanggolin.formats.writeSequences import read_genome_file

class NewSpot(Spot):
    """
    This class represent a hotspot specifically 
    created for the projected genome.
    """

    def __str__(self):
        return f'new_spot_{str(self.ID)}'

def check_pangenome_for_projection(pangenome: Pangenome, fast_aln:bool):
    """
    Check the status of a pangenome and determine whether projection is possible.

    :param pangenome: The pangenome to be checked.
    :param fast_aln: Whether to use the fast alignment option for gene projection.

    This function checks various attributes of a pangenome to determine whether it is suitable for projecting
    features into a provided genome.

    Returns:
        A tuple indicating whether RGP prediction, spot projection, and module projection
        are possible (True) or not (False) based on the pangenome's status.

    Raises:
        NameError: If the pangenome has not been partitioned.
        Exception: If the pangenome lacks gene sequences or gene family sequences, and fast alignment is not enabled.
    """

    project_modules = True
    predict_rgp = True
    project_spots = True


    if pangenome.status["partitioned"] not in ["Computed", "Loaded", "inFile"]:
        raise NameError("The provided pangenome has not been partitioned. "
                        "Annotation of an external genome is therefore not possible. "
                        "See the 'partition' subcommands.")

    if pangenome.status["predictedRGP"] not in ["Computed", "Loaded", "inFile"]:
        logging.getLogger('PPanGGOLiN').info("RGPs have not been predicted in the provided pangenome. "
                                 "Projection of RGPs and spots into the provided genome will not be performed.")
        predict_rgp = False
        project_spots = False

    elif pangenome.status["spots"] not in ["Computed", "Loaded", "inFile"]:
        logging.getLogger('PPanGGOLiN').info("Spots have not been predicted in the provided pangenome. "
                                 "Projection of spots into the provided genome will not be performed.")
        project_spots = False

    if pangenome.status["modules"] not in ["Computed", "Loaded", "inFile"]:
        logging.getLogger('PPanGGOLiN').info("Modules have not been predicted in the provided pangenome. "
                                 "Projection of modules into the provided genome will not be performed.")

        project_modules = False
    
    if pangenome.status["geneSequences"] not in ["Loaded", "Computed", "inFile"] and not fast_aln:
        raise Exception("The provided pangenome has no gene sequences. "
                        "Projection is still possible with the --fast option to use representative "
                        "sequences rather than all genes to annotate input genes.")

    if pangenome.status["geneFamilySequences"] not in ["Loaded", "Computed", "inFile"]:
        raise Exception("The provided pangenome has no gene families sequences. "
                        "This is not possible to annotate an input organism to this pangenome.")
    
    return predict_rgp, project_spots, project_modules


<<<<<<< HEAD
    # dup margin value here is specified in argument and is used to compute completeness. 
    # Thats mean it can be different than dup margin used in spot and RGPS.

    # TODO make this single_copy_fams a method of class Pangenome that should be used in write --stats 
    single_copy_fams = set()

    for fam in pangenome.gene_families:
        if fam.named_partition == "persistent":
            dup = len([genes for genes in fam.get_org_dict().values() if
                        len([gene for gene in genes if not gene.is_fragment]) > 1])
            
            if (dup / fam.number_of_organisms) < args.dup_margin:
               single_copy_fams.add(fam)


=======
def manage_input_genomes_annotation(pangenome, input_mode, anno, fasta, 
                                    organism_name, circular_contigs, pangenome_params, 
                                    cpu, use_pseudo, disable_bar, tmpdir, config):
    """
    """
>>>>>>> 61dacfeb
    genome_name_to_path = None

    if input_mode == "multiple":
        if anno:
            input_type = "annotation"
            genome_name_to_path = parse_input_paths_file(anno)
        
        elif fasta:
            input_type = "fasta"
            genome_name_to_path = parse_input_paths_file(fasta)

    else: #  args.input_mode == "single:

        circular_contigs = circular_contigs if circular_contigs else []
        if anno:
            input_type = "annotation"
            genome_name_to_path = {organism_name: {"path": anno,
                                                            "circular_contigs": circular_contigs}}
        
        elif fasta:
            input_type = "fasta"
            genome_name_to_path = {organism_name: {"path": fasta,
                                                            "circular_contigs": circular_contigs}}

    if input_type == "annotation":
        check_input_names(pangenome, genome_name_to_path)

        organisms, org_2_has_fasta = read_annotation_files(genome_name_to_path, cpu=cpu, pseudo=use_pseudo,
                    disable_bar=disable_bar)
        
        if not all((has_fasta for has_fasta in org_2_has_fasta.values())):
            organisms_with_no_fasta = {org for org, has_fasta in org_2_has_fasta.items() if not has_fasta}
            if fasta:
                get_gene_sequences_from_fasta_files(organisms_with_no_fasta, genome_name_to_path)
                
            else:
                raise ValueError(f"You provided GFF files for {len(organisms_with_no_fasta)} (out of {len(organisms)}) "
                                "organisms without associated sequence data, and you did not provide "
                                "FASTA sequences using the --fasta or --single_fasta_file options. Therefore, it is impossible to project the pangenome onto the input genomes. "
                                f"The following organisms have no associated sequence data: {', '.join(o.name for o in organisms_with_no_fasta)}")

    elif input_type == "fasta":
        annotate_param_names = ["norna", "kingdom",
                                "allow_overlap", "prodigal_procedure"]

        annotate_params = manage_annotate_param(annotate_param_names, pangenome_params.annotate, config)

        
        check_input_names(pangenome, genome_name_to_path)
        organisms = annotate_fasta_files(genome_name_to_fasta_path=genome_name_to_path,  tmpdir=tmpdir, cpu=cpu,
                            translation_table=int(pangenome_params.cluster.translation_table), norna=annotate_params.norna, kingdom=annotate_params.kingdom,
                            allow_overlap=annotate_params.allow_overlap, procedure=annotate_params.prodigal_procedure, disable_bar=disable_bar)
    return organisms, genome_name_to_path, input_type


def write_projection_results(pangenome:Pangenome, organisms:Set[Organism], input_org_2_rgps:Dict[Organism, Set[Region]],
                            input_org_to_spots:Dict[Organism, Set[Spot]],
                            input_orgs_to_modules:Dict[Organism, Set[Module]] ,
                            input_org_to_lonely_genes_count:Dict[Organism, int],
                            write_proksee:bool, write_gff:bool, add_sequences:bool,
                            genome_name_to_path:Dict[str,dict], input_type:str,
                            output_dir:Path, dup_margin:float, ):
    """
    Write the results of the projection of pangneome onto input genomes.

    :param pangenome: The pangenome onto which the projection is performed.
    :param organisms: A set of input organisms for projection.
    :param input_org_2_rgps: A dictionary mapping input organisms to sets of regions of genomic plasticity (RGPs).
    :param input_org_to_spots: A dictionary mapping input organisms to sets of spots.
    :param input_orgs_to_modules: A dictionary mapping input organisms to sets of modules.
    :param input_org_to_lonely_genes_count: A dictionary mapping input organisms to the count of lonely genes.
    :param write_proksee: Whether to write ProkSee JSON files.
    :param write_gff: Whether to write GFF files.
    :param add_sequences: Whether to add sequences to the output files.
    :param genome_name_to_path: A dictionary mapping genome names to file paths.
    :param input_type: The type of input data (e.g., "annotation").
    :param output_dir: The directory where the output files will be written.
    :param dup_margin: The duplication margin used to compute completeness.

    Note:
    - If `write_proksee` is True and input organisms have modules, module colors for ProkSee are obtained.
    - The function calls other functions such as `summarize_projection`, `read_genome_file`, `write_proksee_organism`,
      `write_gff_file`, and `write_summaries` to generate various output files and summaries.
    """

    if write_proksee and input_orgs_to_modules:
        # get module color for proksee
        module_to_colors = manage_module_colors(set(pangenome.modules))

    single_copy_families = get_single_copy_families(pangenome, dup_margin)

    organism_2_summary = {}
                
    for organism in organisms:

        org_outdir = output_dir / organism.name

        # summarize projection for all input organisms
        organism_2_summary[organism] = summarize_projection(organism, pangenome, single_copy_families,
                             input_org_2_rgps.get(organism, None),
                             input_org_to_spots.get(organism, None),
                             input_orgs_to_modules.get(organism, None),
                             input_org_to_lonely_genes_count[organism])
        
        if (write_proksee or write_gff) and add_sequences:
            genome_sequences = read_genome_file(genome_name_to_path[organism.name]['path'], organism)
            genome_name_to_path[organism.name]['path']
        else:
            genome_sequences = None

        if write_proksee:
            org_module_to_color = {org_mod: module_to_colors[org_mod] for org_mod in input_orgs_to_modules.get(organism, [])}

            output_file = output_dir / organism.name / f"{organism.name}_proksee.json"

            
            write_proksee_organism(organism, output_file, features='all', module_to_colors=org_module_to_color, 
                                rgps=input_org_2_rgps.get(organism, None),
                                    genome_sequences=genome_sequences)
        

        if write_gff:
            if input_type == "annotation": # if the genome has not been annotated by PPanGGOLiN
                annotation_sources = {"rRNA": "external",
                                    "tRNA": "external",
                                    "CDS":"external"}
            else:
                annotation_sources = {}

            contig_to_rgp, rgp_to_spot_id = {}, {}

            if organism in input_org_2_rgps:
                contig_to_rgp = defaultdict(list)
                for rgp in input_org_2_rgps[organism]:
                    contig_to_rgp[rgp.contig].append(rgp)

            if organism in input_org_to_spots:
                rgp_to_spot_id = {rgp:f"spot_{spot.ID}" for spot in input_org_to_spots[organism] for rgp in spot.regions if rgp in input_org_2_rgps[organism] }


            write_gff_file(organism, contig_to_rgp, rgp_to_spot_id, outdir=org_outdir, compress=False,
                           annotation_sources=annotation_sources, genome_sequences=genome_sequences)



        
        write_summaries(organism_2_summary, output_dir)
    

def annotate_fasta_files(genome_name_to_fasta_path: Dict[str, dict], tmpdir: str, cpu: int = 1, translation_table: int = 11,
                       kingdom: str = "bacteria", norna: bool = False, allow_overlap: bool = False, procedure: str = None,
                       disable_bar: bool = False):
    """
    Main function to annotate a pangenome

    :param genome_name_to_fasta_path:
    :param fasta_list: List of fasta file containing sequences that will be base of pangenome
    :param tmpdir: Path to temporary directory
    :param cpu: number of CPU cores to use             
    :param translation_table: Translation table (genetic code) to use.
    :param kingdom: Kingdom to which the prokaryota belongs to, to know which models to use for rRNA annotation.
    :param norna: Use to avoid annotating RNA features.
    :param allow_overlap: Use to not remove genes overlapping with RNA features
    :param procedure: prodigal procedure used
    :param disable_bar: Disable the progresse bar
    """

    organisms = []
    arguments = []  # Argument given to annotate organism in same order than prototype
    for org_name, org_info in genome_name_to_fasta_path.items():

        arguments.append((org_name, org_info['path'], org_info['circular_contigs'], tmpdir, translation_table,
                          norna, kingdom, allow_overlap, procedure))

    logging.getLogger("PPanGGOLiN").info(f"Annotating {len(arguments)} genomes using {cpu} cpus...")
    contig_counter = Value('i', 0)
    with ProcessPoolExecutor(mp_context=get_context('fork'), max_workers=cpu,
                             initializer=init_contig_counter, initargs=(contig_counter,)) as executor:
        with tqdm(total=len(arguments), unit="file", disable=disable_bar) as progress:
            futures = []

            for fn_args in arguments:
                future = executor.submit(annotate_organism, *fn_args)
                future.add_done_callback(lambda p: progress.update())
                futures.append(future)

            for future in futures:
                organisms.append(future.result())

    return organisms


def read_annotation_files(genome_name_to_annot_path: Dict[str,dict], cpu: int = 1, pseudo: bool = False,
                     disable_bar: bool = False) -> Tuple[List[Organism], Dict[Organism,bool]]:
    """
    Read the annotation from GBFF file

    :param pangenome: pangenome object
    :param organisms_file: List of GBFF files for each organism
    :param cpu: number of CPU cores to use
    :param pseudo: allow to read pseudogène
    :param disable_bar: Disable the progresse bar
    """

    args = []
    organisms = []

    # we assume there are gene sequences in the annotation files,
    # unless a gff file without fasta is met (which is the only case where sequences can be absent)
    org_to_has_fasta_flag = {}

    args = [(org_name, org_info['path'], org_info['circular_contigs'], pseudo)
            for org_name, org_info in genome_name_to_annot_path.items()]

    contig_counter = Value('i', 0)
    with ProcessPoolExecutor(mp_context=get_context('fork'), max_workers=cpu, 
                             initializer=init_contig_counter, initargs=(contig_counter,)) as executor:
        with tqdm(total=len(args), unit="file", disable=disable_bar) as progress:
            futures = []

            for fn_args in args:
                future = executor.submit(read_anno_file, *fn_args)
                future.add_done_callback(lambda p: progress.update())
                futures.append(future)

            for future in futures:
                org, has_fasta = future.result()
                organisms.append(org)
                org_to_has_fasta_flag[org] = has_fasta

    genes = (gene for org in organisms for gene in org.genes)

    if local_identifiers_are_unique(genes):
        for gene in genes:
            gene.ID = gene.local_identifier  # Erase ppanggolin generated gene ids and replace with local identifiers
            gene.local_identifier = ""  # this is now useless, setting it to default value

        logging.getLogger("PPanGGOLiN").info("Gene identifiers used in the provided annotation files were unique, "
                                             "PPanGGOLiN will use them.")
    else:
        logging.getLogger("PPanGGOLiN").info("Gene identifiers used in the provided annotation files were not unique, "
                                             "PPanGGOLiN will use self-generated identifiers.")
    return organisms, org_to_has_fasta_flag


def get_gene_sequences_from_fasta_files(organisms, genome_name_to_annot_path):
    """
    Get gene sequences from fasta path file

    :param organisms: input pangenome
    :param fasta_file: list of fasta file
    """

    org_names = {org.name for org in organisms}
    
    if org_names & set(genome_name_to_annot_path) != org_names:
        missing = len(org_names - set(genome_name_to_annot_path))
        raise ValueError(f"You did not provided fasta for all the organisms found in annotation file. "
                        f"{missing} are missing (out of {len(organisms)}). Missing organisms: {','.join(missing)}")
        
    for org in organisms:
        
        org_fasta_file = genome_name_to_annot_path[org.name]['path']

        with read_compressed_or_not(org_fasta_file) as currFastaFile:
            org_contig_to_seq, _ = read_fasta(org, currFastaFile)

        for contig in org.contigs:
            try:
                contig_seq = org_contig_to_seq[contig.name]
            except KeyError:
                msg = f"Fasta file for organism {org.name} did not have the contig {contig.name} " \
                      f"that was read from the annotation file. "
                msg += f"The provided contigs in the fasta were : " \
                       f"{', '.join([contig for contig in org_contig_to_seq])}."
                raise KeyError(msg)
            
            for gene in contig.genes:
                gene.add_sequence(get_dna_sequence(contig_seq, gene))

            for rna in contig.RNAs:
                rna.add_sequence(get_dna_sequence(contig_seq, rna))

            
def check_input_names(pangenome, input_names):
    """
    Check if input organism names already exist in the pangenome.

    :param pangenome: The pangenome object.
    :param input_names: List of input organism names to check.
    :raises NameError: If duplicate organism names are found in the pangenome.
    """
    duplicated_names = set(input_names) & {org.name for org in pangenome.organisms}
    if len(duplicated_names) != 0:
        raise NameError(f"{len(duplicated_names)} provided organism names already exist in the given pangenome: {' '.join(duplicated_names)}")



def write_summaries(organism_2_summary: Dict[Organism, Dict[str, Any]], output_dir: Path):
    """
    Write summary information to YAML files and create a summary projection in TSV format.

    This function takes a dictionary where keys are input organisms and values are dictionaries containing summary
    information. It writes this information to YAML files for each organism and creates a summary projection in TSV format.

    :param organism_2_summary: A dictionary where keys are input organisms and values are dictionaries containing
                               summary information.
    :param output_dir: The directory where the summary files will be written.
    """
    flat_summaries = []

    for input_organism, summary_info in organism_2_summary.items():
        yaml_string = yaml.dump(summary_info, default_flow_style=False, sort_keys=False, indent=4)

        with open(output_dir / input_organism.name / "projection_summary.yaml", 'w') as flout:
            flout.write('Projection_summary:')
            flout.write(yaml_string)

        flat_summary = {}
        for key, val in summary_info.items():
            if isinstance(val, dict):
                for nest_k, nest_v in val.items():
                    flat_summary[f"{key} {nest_k}"] =  nest_v
            else:
                flat_summary[key] = val

        flat_summaries.append(flat_summary)

    df_summary = pd.DataFrame(flat_summaries)

    df_summary.to_csv(output_dir / "summary_projection.tsv", sep='\t', index=False)

def get_single_copy_families(pangenome: Pangenome, dup_margin:float):
    """
    Get single copy families 

    :param pangenome: The pangenome onto which the projection is performed.
    :param dup_margin: The duplication margin used to compute single copy families.

    """

    # TODO make this single_copy_fams a method of class Pangenome that should be used in write --stats
    single_copy_families = set()

    for fam in pangenome.gene_families:
        if fam.named_partition == "persistent":
            dup = len([genes for genes in fam.get_org_dict().values() if
                        len([gene for gene in genes if not gene.is_fragment]) > 1])
            
            if (dup / fam.number_of_organisms) < dup_margin:
               single_copy_families.add(fam)

    return single_copy_families


def summarize_projection(input_organism:Organism,  pangenome:Pangenome, single_copy_families:Set, input_org_rgps:Region,
                         input_org_spots:Spot, input_org_modules:Module, singleton_gene_count:int):
    """
    Summarize the projection of an input organism onto a pangenome.

    :param input_organism: The input organism for projection.
    :param input_org_rgps: The regions of genomic plasticity (RGPs) in the input organism.
    :param input_org_spots: The spots in the input organism.
    :param input_org_modules: The modules in the input organism.
    :param singleton_gene_count: Number of genes that do not cluster with any gene families in the pangenome.

    Returns:
        A dictionary containing summary information about the projection, including organism details,
        gene and family counts, completeness, and counts of RGPs, spots, new spots, and modules.

    """


    partition_to_gene = defaultdict(set)
    contigs_count = 0
    for contig in input_organism.contigs:
        contigs_count += 1
        for gene in contig.genes:
            partition_to_gene[gene.family.named_partition].add(gene)

    persistent_gene_count = len(partition_to_gene['persistent'])
    shell_gene_count = len(partition_to_gene['shell'])
    cloud_gene_count = len(partition_to_gene['cloud'])
    
    completeness = "NA"

    single_copy_markers_count = len(set(input_organism.families) & single_copy_families) 
    if len(single_copy_families) > 0:
        completeness = round((single_copy_markers_count /
                                        len(single_copy_families)) * 100, 2)

    gene_count = persistent_gene_count + shell_gene_count + cloud_gene_count

    persistent_family_count = len({g.family for g in partition_to_gene['persistent']})
    shell_family_count = len({g.family for g in partition_to_gene['shell']})
    cloud_family_count = len({g.family for g in partition_to_gene['cloud']})

    families_count = persistent_family_count + shell_family_count + cloud_family_count

    rgp_count = "Not computed" if input_org_rgps is None else len(input_org_rgps)
    spot_count = "Not computed" if input_org_spots is None else len(input_org_spots)
    new_spot_count = "Not computed" if input_org_spots is None else sum(1 for spot in input_org_spots if isinstance(spot, NewSpot))
    module_count = "Not computed" if input_org_modules is None else len(input_org_modules)

    summary_info = {
        "Organism name": input_organism.name,
        "Pangenome file": pangenome.file,
        "Contigs": contigs_count,
        "Genes": gene_count,
        "Families": families_count,
        "Persistent": {"genes":persistent_gene_count, "families":persistent_family_count},
        "Shell": {"genes":shell_gene_count, "families":shell_family_count},
        "Cloud": {"genes":cloud_gene_count, "families":cloud_family_count - singleton_gene_count, "specific families":singleton_gene_count},
        "Completeness":completeness,
        "RGPs": rgp_count,
        "Spots": spot_count,
        "New spots": new_spot_count,
        "Modules": module_count
    }
    return summary_info

        
def annotate_input_genes_with_pangenome_families(pangenome: Pangenome, input_organisms: Iterable[Organism], output: Path,
                                                 cpu: int,use_representatives:bool, no_defrag: bool, 
                                                 identity: float, coverage: float, tmpdir: Path,
                                                 translation_table: int, keep_tmp:bool = False, disable_bar: bool =False):
    """
    Annotate input genes with pangenome gene families by associating them to a cluster.

    :param pangenome: Pangenome object.
    :param input_organisms: Iterable of input organism objects.
    :param output: Output directory for generated files.
    :param cpu: Number of CPU cores to use.
    :param no_defrag: Whether to use defragmentation.
    :param use_representatives: Use representative sequences of gene families rather than all sequence to align input genes
    :param identity: Minimum identity threshold for gene clustering.
    :param coverage: Minimum coverage threshold for gene clustering.
    :param tmpdir: Temporary directory for intermediate files.
    :param translation_table: Translation table ID for nucleotide sequences.
    :param keep_tmp: If True, keep temporary files.
    :param disable_bar: Whether to disable progress bar.

    :return: Number of genes that do not cluster with any of the gene families of the pangenome.
    """
    seq_fasta_files = []
    
    logging.getLogger('PPanGGOLiN').info('Writting gene sequences of input genomes.')

    for input_organism in input_organisms:

        seq_outdir = output / input_organism.name
        mk_outdir(seq_outdir, force=True)

        seq_fasta_file = seq_outdir / "cds_sequences.fasta"

        with open(seq_fasta_file, "w") as fh_out_faa:
            write_gene_sequences_from_annotations(input_organism.genes, fh_out_faa, disable_bar=True, add="ppanggolin_")

        seq_fasta_files.append(seq_fasta_file)

    with create_tmpdir(main_dir=tmpdir, basename="align_input_seq_tmpdir", keep_tmp=keep_tmp) as new_tmpdir:
            
        if use_representatives:
            _, seqid_to_gene_family = get_input_seq_to_family_with_rep(pangenome, seq_fasta_files, output=new_tmpdir, tmpdir=new_tmpdir, is_input_seq_nt=True,
                                                        cpu=cpu, no_defrag=no_defrag, identity=identity, coverage=coverage, translation_table=translation_table)
        else:
            _, seqid_to_gene_family = get_input_seq_to_family_with_all(pangenome=pangenome, sequence_files=seq_fasta_files, 
                                                                                output=new_tmpdir, tmpdir=new_tmpdir, is_input_seq_nt=True,
                                                                                cpu=cpu, no_defrag=no_defrag, identity=identity, coverage=coverage,
                                                                                translation_table=translation_table, disable_bar=disable_bar)
    input_org_to_lonely_genes_count = {}
    for input_organism in input_organisms:
        
        org_outdir = output / input_organism.name

        seq_set = {gene.ID if gene.local_identifier == "" else gene.local_identifier for gene in input_organism.genes}

        project_and_write_partition(seqid_to_gene_family, seq_set, org_outdir)
        
        write_gene_to_gene_family(seqid_to_gene_family, seq_set, org_outdir)

        lonely_genes = set()
        for gene in input_organism.genes:
            gene_id = gene.ID if gene.local_identifier == "" else gene.local_identifier

            try:
                gene_family = seqid_to_gene_family[gene_id]
                gene_family.add(gene)
            except KeyError:
                # the seqid is not in the dict so it does not align with any pangenome families
                # We consider it as cloud gene
                try:
                    # in some case a family exists already and has the same name of the gene id
                    # So gene id cannot be used 
                    _ = pangenome.get_gene_family(gene_id)
                except KeyError:
                    new_gene_family = GeneFamily(pangenome.max_fam_id, gene_id)

                else:
                    # gene id already exists.
                    new_name=f"{input_organism.name}_{gene_id}"
                    logging.getLogger('PPanGGOLiN').warning('The input organism as a specific gene that does not align to any '
                                                            f'pangenome families with the same id ({gene_id}) than an existing gene family in the pangenome. '
                                                            f'The organism name is added to the family name: {new_name}')
                    new_gene_family = GeneFamily(pangenome.max_fam_id, new_name)

                pangenome.add_gene_family(new_gene_family)
                new_gene_family.add(gene)
                new_gene_family.partition = "Cloud"
                lonely_genes.add(gene)

        logging.getLogger('PPanGGOLiN').info(f"{input_organism.name} has {len(lonely_genes)}/{input_organism.number_of_genes()} "
                                "specific genes that do not align to any gene of the pangenome.")
        # Write specific gene ids in a file
        with open(org_outdir / "specific_genes.tsv", "w") as fl:
            fl.write('\n'.join((gene.ID if gene.local_identifier == "" else gene.local_identifier for gene in lonely_genes)) + '\n')

        input_org_to_lonely_genes_count[input_organism] = len(lonely_genes)

    return input_org_to_lonely_genes_count


def predict_RGP(pangenome: Pangenome, input_organisms: Organism, persistent_penalty: int, variable_gain: int,
                min_length: int, min_score: int, multigenics: float,
                output_dir:Path, disable_bar: bool) -> Dict[Organism, Set[Region]]:
    """
    Compute Regions of Genomic Plasticity (RGP) for the given input organisms.

    :param pangenome: The pangenome object.
    :param input_organisms: The input organism for which to compute RGPs.
    :param persistent_penalty: Penalty score to apply to persistent genes.
    :param variable_gain: Gain score to apply to variable genes.
    :param min_length: Minimum length (bp) of a region to be considered as RGP.
    :param min_score: Minimal score required for considering a region as RGP.
    :param multigenics: multigenic families.
    :param output_dir: Output directory where predicted rgps are going to be written.
    :param disable_bar: Flag to disable the progress bar.

    :return: Dictionary mapping organism with the set of predicted regions
    """

    logging.getLogger('PPanGGOLiN').info("Computing Regions of Genomic Plasticity...")

    name_scheme = naming_scheme(chain(pangenome.organisms, input_organisms))
    organism_to_rgps = {}

    for input_organism in input_organisms:
        rgps = compute_org_rgp(input_organism, multigenics, persistent_penalty, variable_gain, min_length,
                           min_score, naming=name_scheme, disable_bar=disable_bar)

        logging.getLogger('PPanGGOLiN').info(f"{len(rgps)} RGPs have been predicted in the input genomes.")
        
        
        org_outdir = output_dir / input_organism.name 
        
        write_predicted_regions(rgps, output=org_outdir, compress=False)
        organism_to_rgps[input_organism] = rgps

    return organism_to_rgps


def write_predicted_regions(regions: Set[Region],
                            output: Path, compress: bool = False):
    """
    Write the file providing information about predicted regions.

    :param regions: Set of Region objects representing predicted regions.
    :param output: Path to the output directory.
    :param compress: Whether to compress the file in .gz format.
    """
    fname = output / "plastic_regions.tsv"
    with write_compressed_or_not(fname, compress) as tab:
        fieldnames = ["region", "organism", "contig", "start",
                      "stop", "genes", "contigBorder", "wholeContig"]

        writer = csv.DictWriter(tab, fieldnames=fieldnames, delimiter='\t')
        writer.writeheader()

        regions = sorted(regions, key=lambda x: (
            x.organism.name, x.contig.name, x.ID))
        for region in regions:
            row = {
                "region": region.name,
                "organism": region.organism,
                "contig": region.contig,
                "start": region.starter,
                "stop": region.stopper,
                "genes": len(region),
                "contigBorder": region.is_contig_border,
                "wholeContig": region.is_whole_contig
            }

            writer.writerow(row)


def write_rgp_to_spot_table(rgp_to_spots: Dict[Region, Set[str]], output: Path, filename: str, compress: bool = False):
    """
    Write a table mapping RGPs to corresponding spot IDs.

    :param rgp_to_spots: A dictionary mapping RGPs to spot IDs.
    :param output: Path to the output directory.
    :param filename: Name of the file to write.
    :param compress: Whether to compress the file.
    """
    fname = output / filename
    logging.getLogger('PPanGGOLiN').debug(
        f'Writing RGPs to spot table in {fname}')

    with write_compressed_or_not(fname, compress) as tab:
        fieldnames = ["region", "spot_id"]

        writer = csv.DictWriter(tab, fieldnames=fieldnames, delimiter='\t')
        writer.writeheader()

        regions = sorted(rgp_to_spots.keys(), key=lambda x: (
            x.organism.name, x.contig.name, x.ID))
        for region in regions:
            row = {
                "region": region.name,
                "spot_id": ';'.join(map(str, rgp_to_spots[region]))
            }

            writer.writerow(row)


def retrieve_gene_sequences_from_fasta_file(input_organism, fasta_file):
    """
    Get gene sequences from fastas

    :param pangenome: input pangenome
    :param fasta_file: list of fasta file
    """

    with read_compressed_or_not(fasta_file) as currFastaFile:
        contig_id2deq, _ = read_fasta(input_organism, currFastaFile)

    for contig in input_organism.contigs:
        try:
            for gene in contig.genes:
                gene.add_dna(get_dna_sequence(
                    contig_id2deq[contig.name], gene))

            for rna in contig.RNAs:
                rna.add_dna(get_dna_sequence(contig_id2deq[contig.name], rna))
        except KeyError:
            msg = f"Fasta file for input_organism {input_organism.name} did not have the contig {contig.name} " \
                f"that was read from the annotation file. "
            msg += f"The provided contigs in the fasta were : " \
                f"{', '.join([contig for contig in contig_id2deq.keys()])}."
            raise KeyError(msg)


def manage_annotate_param(annotate_param_names: List[str], pangenome_args: argparse.Namespace,
                          config_file: Optional[str]) -> argparse.Namespace:
    """
    Manage annotate parameters by collecting them from different sources and merging them.

    :param annotate_param_names: List of annotate parameter names to be managed.
    :param pangenome_args: Annotate arguments parsed from pangenomes parameters.
    :param config_file: Path to the config file, can be None if not provided.

    :return: An argparse.Namespace containing the merged annotate parameters with their values.
    """

    default_annotate_args = get_default_args('annotate', annotate_subparser)

    if config_file is None:
        config_annotate_args = argparse.Namespace()
    else:
        config = defaultdict(dict, parse_config_file(config_file))
        config_annotate_args = get_config_args(
            'annotate', annotate_subparser, config, "annotate", annotate_param_names, strict_config_check=False)

    annotate_param_from_pangenome = {}
    annotate_param_from_config = {}
    annotate_param_from_default = {}

    annotate_params = argparse.Namespace()

    # Collecting annotate parameters from different sources
    # if they are found in pangenome param they are used
    # elif they are found in config they are used 
    # else use the default value.  
    for annotate_arg in annotate_param_names:
        if hasattr(pangenome_args, annotate_arg):
            param_val = getattr(pangenome_args, annotate_arg)
            annotate_param_from_pangenome[annotate_arg] = param_val
            setattr(annotate_params, annotate_arg, param_val)

        elif hasattr(config_annotate_args, annotate_arg):
            param_val = getattr(config_annotate_args, annotate_arg)
            annotate_param_from_config[annotate_arg] = param_val
            setattr(annotate_params, annotate_arg, param_val)

        else:
            param_val = getattr(default_annotate_args, annotate_arg)
            annotate_param_from_default[annotate_arg] = param_val
            setattr(annotate_params, annotate_arg, param_val)

    # Log the sources of the annotate parameters
    if len(annotate_param_from_pangenome) > 0:
        param_val_string = ' '.join(
            [f'--{k} {v}' for k, v in annotate_param_from_pangenome.items()])
        logging.getLogger("PPanGGOLiN").debug(f"{len(annotate_param_from_pangenome)}/{len(annotate_param_names)} annotate parameters extracted from pangenome parameters "
                                              f"(the parameters used to build the input pangenome): {param_val_string}")

    if len(annotate_param_from_config) > 0:
        param_val_string = ';'.join(
            [f' {k} : {v}' for k, v in annotate_param_from_config.items()])
        logging.getLogger("PPanGGOLiN").debug(f"{len(annotate_param_from_config)}/{len(annotate_param_names)} annotate parameters were not found in pangenome internal parameters."
                                              f" They have been parsed from the annotate section in the config file: {param_val_string}")

    if len(annotate_param_from_default) > 0:
        param_val_string = ';'.join(
            [f' {k} : {v}' for k, v in annotate_param_from_default.items()])
        logging.getLogger("PPanGGOLiN").debug(f"{len(annotate_param_from_default)}/{len(annotate_param_names)} annotate parameters were not found in the pangenome parameters "
                                              f"nor in the config file. Default values have been used: {param_val_string}")

    return annotate_params


def check_spots_congruency(graph_spot: nx.Graph, spots: List[Spot]) -> None:
    """
    Check congruency of spots in the spot graph with the original spots.

    :param graph_spot: The spot graph containing the connected components representing the spots.
    :param spots: List of original spots in the pangenome.
    :return: None.
    """
    rgp_to_spot = {region: spot for spot in spots for region in spot.regions}

    spots = []
    for cc in nx.algorithms.components.connected_components(graph_spot):
        # one connected component is a spot
        regions_in_cc = set()
        for node in cc:
            regions_in_cc |= graph_spot.nodes[node]["rgp"]

        # check that region in cc are the regions of a spot
        spot_in_cc = {rgp_to_spot[rgp] for rgp in regions_in_cc}
        assert len(
            spot_in_cc) == 1, "More than one spot in a connected_components. Something went wrong when recomputing spots."
        current_spot = spot_in_cc.pop()
        # Add spot id to the graph
        for node in cc:
            graph_spot.nodes[node]["spot_id"] = str(current_spot)
            graph_spot.nodes[node]["spots"] = {current_spot}



def predict_spots_in_input_organisms(
    initial_spots: List[Spot], 
    initial_regions: List[Region],
    input_org_2_rgps: Dict[Organism, Set[Region]],
    multigenics: Set[GeneFamily], 
    output: Path,
    write_graph_flag: bool = False, 
    graph_formats: List[str] = ['gexf'],
    overlapping_match: int = 2, 
    set_size: int = 3, 
    exact_match: int = 1 ) -> Dict[Organism, Set[Spot]]:
    """
    Create a spot graph from pangenome RGP and predict spots for input organism RGPs.

    :param initial_spots: List of original spots in the pangenome.
    :param initial_regions: List of original regions in the pangenome.
    :param input_org_2_rgps: Dictionary mapping input organisms to their RGPs.
    :param multigenics: Set of pangenome graph multigenic persistent families.
    :param output: Output directory to save the spot graph.
    :param write_graph_flag: If True, writes the spot graph in the specified formats. Default is False.
    :param graph_formats: List of graph formats to write (default is ['gexf']).
    :param overlapping_match: Number of missing persistent genes allowed when comparing flanking genes. Default is 2.
    :param set_size: Number of single copy markers to use as flanking genes for RGP during hotspot computation. Default is 3.
    :param exact_match: Number of perfectly matching flanking single copy markers required to associate RGPs. Default is 1.

    :return: A dictionary mapping input organism RGPs to their predicted spots.
    """

    logging.getLogger("PPanGGOLiN").debug("Rebuilding original spot graph.")
    graph_spot = make_spot_graph(rgps=initial_regions, multigenics=multigenics,
                                 overlapping_match=overlapping_match, set_size=set_size, exact_match=exact_match)

    original_nodes = set(graph_spot.nodes)

    # Check congruency with already computed spot and add spot id in node attributes
    check_spots_congruency(graph_spot, initial_spots)
    
    new_spot_id_counter = max((s.ID for s in initial_spots)) + 1

    input_org_to_spots = {}
    for input_organism, rgps in input_org_2_rgps.items():
        
        if len(rgps) == 0:
            logging.getLogger('PPanGGOLiN').debug(f"{input_organism.name}: No RGPs have been found. "
                                             "As a result, spot prediction and RGP output will be skipped.")
        
            input_org_to_spots[input_organism] = set()
            continue
    
        outdir_org = output / input_organism.name
        # Copy the graph spot, as each input organism are processed independently
        graph_spot_cp = graph_spot.copy()
        
        input_org_spots = predict_spot_in_one_organism(graph_spot_cp, input_org_rgps=rgps, original_nodes=original_nodes, 
                                          new_spot_id_counter=new_spot_id_counter, multigenics=multigenics, organism_name=input_organism.name,
                                          output=outdir_org, write_graph_flag=write_graph_flag, graph_formats=graph_formats,
                                        overlapping_match=overlapping_match, set_size=set_size, exact_match=exact_match)
        
        new_spot_id_counter = max((s.ID for s in input_org_spots)) + 1
        
        input_org_to_spots[input_organism] = input_org_spots

    return input_org_to_spots

def predict_spot_in_one_organism(
    graph_spot: nx.Graph, 
    input_org_rgps: List[Region], 
    original_nodes: Set[int], 
    new_spot_id_counter: int, 
    multigenics: Set[GeneFamily], 
    organism_name: str, 
    output: Path,
    write_graph_flag: bool = False, 
    graph_formats: List[str] = ['gexf'],
    overlapping_match: int = 2, 
    set_size: int = 3, 
    exact_match: int = 1 ) -> Set[Spot]:
    """
    Predict spots for input organism RGPs.

    :param graph_spot: The spot graph from the pangenome.
    :param input_org_rgps: List of RGPs from the input organism to be associated with spots.
    :param original_nodes: Set of original nodes in the spot graph.
    :param new_spot_id_counter: Counter for new spot IDs.
    :param multigenics: Set of pangenome graph multigenic persistent families.
    :param organism_name: Name of the input organism.
    :param output: Output directory to save the spot graph.
    :param write_graph_flag: If True, writes the spot graph in the specified formats. Default is False.
    :param graph_formats: List of graph formats to write (default is ['gexf']).
    :param overlapping_match: Number of missing persistent genes allowed when comparing flanking genes. Default is 2.
    :param set_size: Number of single copy markers to use as flanking genes for RGP during hotspot computation. Default is 3.
    :param exact_match: Number of perfectly matching flanking single copy markers required to associate RGPs. Default is 1.

    Returns:
        Set[Spot]: The predicted spots for the input organism RGPs.
    """
    # Check which input RGP has a spot
    lost = 0
    used = 0

    input_org_node_to_rgps = defaultdict(set)

    for rgp in input_org_rgps:
        border = rgp.get_bordering_genes(set_size, multigenics)
        if len(border[0]) < set_size or len(border[1]) < set_size:
            lost += 1
        else:
            used += 1
            border_node = add_new_node_in_spot_graph(graph_spot, rgp, border)
            input_org_node_to_rgps[border_node].add(rgp)

    if len(input_org_node_to_rgps) == 0:
        logging.getLogger("PPanGGOLiN").debug(f"{organism_name}: no RGPs of the input organism will be associated with any spot of insertion "
                                             "as they are on a contig border (or have "
                                             f"less than {set_size} persistent gene families until the contig border). "
                                             "Projection of spots stops here")
        return set()

    # remove node that were already in the graph
    new_nodes = set(input_org_node_to_rgps) - original_nodes

    logging.getLogger("PPanGGOLiN").debug(f"{organism_name}: {lost} RGPs were not used as they are on a contig border (or have"
                                         f"less than {set_size} persistent gene families until the contig border)")

    logging.getLogger("PPanGGOLiN").debug(
        f"{organism_name}: {used} RGPs of the input organism will be associated to a spot of insertion")

    # add potential edges from new nodes to the rest of the nodes
    all_nodes = list(graph_spot.nodes)
    for nodei in new_nodes:
        for nodej in all_nodes:
            if nodei == nodej:
                continue
            node_obj_i = graph_spot.nodes[nodei]
            node_obj_j = graph_spot.nodes[nodej]
            if check_sim([node_obj_i["border0"], node_obj_i["border1"]],
                         [node_obj_j["border0"], node_obj_j["border1"]],
                         overlapping_match, set_size, exact_match):
                graph_spot.add_edge(nodei, nodej)

    input_rgp_to_spots = {}
    new_spots = []
    
    # determine spot ids of the new nodes and by extension to their rgps
    for comp in nx.algorithms.components.connected_components(graph_spot):
        # in very rare case one cc can have several original spots
        # that would mean a new nodes from the input organism have connected two old cc
        # in this case we report the two spots in the output
        spots_of_the_cc = set()
        for node in comp:
            if "spots" in graph_spot.nodes[node]:
                spots_of_the_cc |= {
                    spot for spot in graph_spot.nodes[node]["spots"]}

        if len(spots_of_the_cc) == 0:
            # no spot associated with any node of the cc
            # that means this cc is only composed of new nodes
            # let's add a new spot id
            new_spot = NewSpot(new_spot_id_counter)
            new_spots.append(new_spot)
            spots_of_the_cc = {new_spot}  # {f"new_spot_{new_spot_id_counter}"}
            new_spot_id_counter += 1

        elif len(spots_of_the_cc) > 1:
            # more than one spot in the cc
            logging.getLogger("PPanGGOLiN").debug(f'{organism_name}: Some RGPs of the input organism '
                                                 f"are connected to {len(spots_of_the_cc)} original spots of the pangenome.")

        input_rgps_of_the_cc = set()
        for node in comp:
            if node in input_org_node_to_rgps:
                input_rgps_of_the_cc |= input_org_node_to_rgps[node]

                if write_graph_flag:
                    graph_spot.nodes[node]["spots"] = spots_of_the_cc

                    graph_spot.nodes[node]["spot_id"] = ';'.join(
                        (str(spot) for spot in spots_of_the_cc))
                    graph_spot.nodes[node]["includes_RGPs_from_the_input_organism"] = True

        for spot in spots_of_the_cc:
            for region in input_rgps_of_the_cc:
                spot.add(region)

        input_rgp_to_spots.update(
            {rgp: spots_of_the_cc for rgp in input_rgps_of_the_cc})

    if write_graph_flag:
        # remove node that would not be writable in graph file
        for node in graph_spot.nodes:
            del graph_spot.nodes[node]["spots"]

        write_spot_graph(graph_spot, output, graph_formats,
                         file_basename='projected_spotGraph')

    write_rgp_to_spot_table(input_rgp_to_spots, output=output,
                            filename='input_organism_rgp_to_spot.tsv')

    input_org_spots = {spot for spots in input_rgp_to_spots.values()
                 for spot in spots }
    new_spots = {spot for spot in input_org_spots if isinstance(spot, NewSpot)}


    logging.getLogger('PPanGGOLiN').debug(
        f'{organism_name}: {len(new_spots)} new spots have been created for the input genome.')

    if new_spots:
        summarize_spots(new_spots, output, compress=False,
                        file_name="new_spots_summary.tsv")
        
    return input_org_spots

def project_and_write_modules(pangenome: Pangenome, input_organisms: Iterable[Organism],
                              output: Path, compress: bool = False):
    """
    Write a tsv file providing association between modules and the input organism

    :param pangenome: Pangenome object
    :param input_organisms: iterable of the organisms that is being annotated
    :param output: Path to output directory
    :param compress: Compress the file in .gz
    """
    input_orgs_to_modules = {}
    for input_organism in input_organisms:
        output_file = output / input_organism.name / "modules_in_input_organism.tsv"

        input_organism_families = list(input_organism.families)
        counter = 0
        modules_in_input_org = []
        with write_compressed_or_not(output_file, compress) as fout:
            fout.write("module_id\torganism\tcompletion\n")

            for mod in pangenome.modules:
                module_in_input_organism = any(
                    (fam in input_organism_families for fam in mod.families))

                if module_in_input_organism:
                    counter += 1
                    modules_in_input_org.append(mod)

                    completion = round(
                        len(set(input_organism.families) & set(mod.families)) / len(set(mod.families)), 2)
                    fout.write(
                        f"module_{mod.ID}\t{input_organism.name}\t{completion}\n")

        logging.getLogger('PPanGGOLiN').debug(
            f"{input_organism.name}: {counter} modules have been projected to the input genomes.")

        logging.getLogger('PPanGGOLiN').debug(
            f"{input_organism.name}: Projected modules have been written in: '{output_file}'")
        
        input_orgs_to_modules[input_organism] = modules_in_input_org
    
    return input_orgs_to_modules


def infer_input_mode(input_file: Path, expected_types: List[str], parser: argparse.ArgumentParser) -> str:
    """
    Determine the input mode based on the provided input file and expected file types.

    :param input_file: A Path object representing the input file.
    :param expected_types: A list of expected file types (e.g., ['fasta', 'gff', 'gbff', 'tsv']).

    :return: A string indicating the input mode ('single' or 'multiple').
    """
    if not input_file.exists():
        parser.error(f"The provided file {input_file} does not exist.")
    
    try:
        filetype = detect_filetype(input_file)
    except Exception:
        parser.error("Based on its content, the provided file is not recognized as a valid input file. Please ensure it is in one of the supported formats (FASTA, GFF/GBFF, or TSV).")

    if filetype == "tsv":
        logging.getLogger('PPanGGOLiN').debug(f"The provided file ({input_file}) is detected as a TSV file.")
        mode = "multiple"
    elif filetype in expected_types:
        logging.getLogger('PPanGGOLiN').debug(f"The provided file ({input_file}) is detected as a single {'/'.join(expected_types)} file.")
        mode = "single"
    else:
        logging.getLogger('PPanGGOLiN').error(f"The provided file {input_file} is not recognized as a valid {'/'.join(expected_types)} file or a TSV file listing names and {'/'.join(expected_types)} files of genomes to annotate.")
        parser.error(f"The provided file {input_file} is not recognized as a valid {'/'.join(expected_types)} file or a TSV file listing names and files of genomes to annotate.")

    return mode


def check_projection_arguments(args: argparse.Namespace, parser: argparse.ArgumentParser ) -> str:
    """
    Check the arguments provided for genome projection and raise errors if they are incompatible or missing.

    :param args: An argparse.Namespace object containing parsed command-line arguments.
    :param parser : parser of the command
    :return: A string indicating the input mode ('single' or 'multiple').
    """
    
    # Check if we annotate genomes from path files or only a single genome...  
    if not args.anno and not args.fasta:
        parser.error("Please provide either a FASTA file or a tab-separated file listing sequence files using the '--fasta' option, "
                    "or an annotation file or a tab-separated file listing annotation files using the '--anno' option. "
                    "You can specify these either through the command line or the configuration file.")

    mode_from_fasta, mode_from_anno = None, None
    if args.fasta:
        mode_from_fasta = infer_input_mode(args.fasta, ['fasta'], parser)
        input_mode = mode_from_fasta

    if args.anno:
        mode_from_anno = infer_input_mode(args.anno, ['gff', "gbff"], parser)
        input_mode = mode_from_anno

        logging.getLogger('PPanGGOLiN').debug("")

    if mode_from_fasta and mode_from_anno and mode_from_fasta != mode_from_anno:
        single_input, multiple_input = ("fasta", "anno") if mode_from_fasta == "single" else ("anno", "fasta")

        parser.error(f"You've provided both a single annotation/fasta file using the '--{single_input}' option and a list of files using "
                    f"the '--{multiple_input}' option. Please choose either a single file or a tab-separated file listing genome files, but not both.")


    if input_mode == "multiple":
        # We are in paths file mode
        
        if args.circular_contigs:
            parser.error("You provided a TSV file listing the files of genomes you wish to annotate. "
                         "Therefore, the  argument '--circular_contigs' is incompatible with this multiple genomes file.")

        if args.fasta:
            check_input_files(args.fasta, True)

        if args.anno:
            check_input_files(args.anno, True)
    
    return input_mode




def launch(args: argparse.Namespace):
    """
    Command launcher

    :param args: All arguments provide by user
    """

    output_dir = Path(args.output)
    mk_outdir(output_dir, args.force)

    # For the moment these elements of the pangenome are predicted by default

    pangenome = Pangenome()
    pangenome.add_file(args.pangenome)

    predict_rgp, project_spots, project_modules = check_pangenome_for_projection(pangenome, args.fast)

    check_pangenome_info(pangenome, need_annotations=True, need_families=True, disable_bar=args.disable_prog_bar,
                         need_rgp=predict_rgp, need_modules=project_modules, need_gene_sequences=False,
                         need_spots=project_spots)
    
    logging.getLogger('PPanGGOLiN').info('Retrieving parameters from the provided pangenome file.')
    pangenome_params = argparse.Namespace(
        **{step: argparse.Namespace(**k_v) for step, k_v in pangenome.parameters.items()})

    organisms, genome_name_to_path, input_type = manage_input_genomes_annotation(pangenome=pangenome, 
                                                                    input_mode=args.input_mode, 
                                                                    anno=args.anno, fasta=args.fasta,
                                                                    organism_name=args.organism_name, 
                                                                    circular_contigs=args.circular_contigs, 
                                                                    pangenome_params=pangenome_params,
                                                                    cpu=args.cpu, use_pseudo=args.use_pseudo,
                                                                    disable_bar=args.disable_prog_bar, 
                                                                    tmpdir= args.tmpdir, config=args.config) 

  

    input_org_to_lonely_genes_count = annotate_input_genes_with_pangenome_families(pangenome, input_organisms=organisms,
                                                                                output=output_dir, cpu=args.cpu, use_representatives=args.fast,
                                                                                no_defrag=args.no_defrag, identity=args.identity,
                                                                                coverage=args.coverage, tmpdir=args.tmpdir,
                                                                                translation_table=int(pangenome_params.cluster.translation_table),
                                                                                keep_tmp=args.keep_tmp, 
                                                                                disable_bar=args.disable_prog_bar)
            

    input_org_2_rgps, input_org_to_spots, input_orgs_to_modules = {}, {}, {}

    if predict_rgp:

        logging.getLogger('PPanGGOLiN').info('Detecting RGPs in input genomes.')

        multigenics = pangenome.get_multigenics(pangenome_params.rgp.dup_margin)

        input_org_2_rgps = predict_RGP(pangenome, organisms,  persistent_penalty=pangenome_params.rgp.persistent_penalty, variable_gain=pangenome_params.rgp.variable_gain,
                                     min_length=pangenome_params.rgp.min_length, min_score=pangenome_params.rgp.min_score, multigenics=multigenics, output_dir=output_dir,
                                     disable_bar=args.disable_prog_bar)

        if project_spots:
            logging.getLogger('PPanGGOLiN').info('Predicting spot of insertion in input genomes.')
            input_org_to_spots = predict_spots_in_input_organisms(initial_spots=list(pangenome.spots),
                                                            initial_regions=pangenome.regions,
                                                            input_org_2_rgps=input_org_2_rgps,
                                                            multigenics=multigenics,
                                                            output=output_dir,
                                                            write_graph_flag=args.spot_graph,
                                                            graph_formats=args.graph_formats,
                                                            overlapping_match=pangenome_params.spot.overlapping_match,
                                                            set_size=pangenome_params.spot.set_size,
                                                            exact_match=pangenome_params.spot.exact_match_size)

    if project_modules:
        input_orgs_to_modules = project_and_write_modules(pangenome, organisms, output_dir)

    write_projection_results(pangenome, organisms, input_org_2_rgps,
                            input_org_to_spots,
                            input_orgs_to_modules,
                            input_org_to_lonely_genes_count,
                            write_proksee=args.proksee, write_gff=args.gff, add_sequences=args.add_sequences,
                            genome_name_to_path=genome_name_to_path, input_type=input_type,
                            output_dir=output_dir, dup_margin=args.dup_margin)
    

def subparser(sub_parser: argparse._SubParsersAction) -> argparse.ArgumentParser:
    """
    Subparser to launch PPanGGOLiN in Command line

    :param sub_parser : sub_parser for projection command

    :return : parser arguments for projection command
    """
    parser = sub_parser.add_parser(
        "projection", formatter_class=argparse.ArgumentDefaultsHelpFormatter)
    parser_projection(parser)
    return parser


def parser_projection(parser: argparse.ArgumentParser):
    """
    Parser for specific argument of projection command

    :param parser: parser for projection argument
    """
    required = parser.add_argument_group(title="Required arguments")

    required.add_argument('-p', '--pangenome', required=False,
                          type=Path, help="The pangenome.h5 file")

    required.add_argument('--fasta', required=False, type=Path,
                                help="Specify a FASTA file containing the genomic sequences of the organism(s) you wish to annotate, "
                                "or provide a tab-separated file listing organism names alongside their respective FASTA filepaths, with one line per organism.")
    
    required.add_argument('--anno', required=False, type=Path,
                                    help="Specify an annotation file in GFF/GBFF format for the genome you wish to annotate. "
                                    "Alternatively, you can provide a tab-separated file listing organism names alongside their respective annotation filepaths, "
                                    "with one line per organism. If both an annotation file and a FASTA file are provided, the annotation file will take precedence.")

    required_single = parser.add_argument_group(title="Single Genome Arguments",
                                                description="Use these options when providing a single FASTA or annotation file:")

    required_single.add_argument("-n", '--organism_name', required=False, type=str, default="input_genome",
                        help="Specify the name of the organism whose genome you want to annotate when providing a single FASTA or annotation file.")

    required_single.add_argument('--circular_contigs', nargs="+", required=False, type=tuple,
                                help="Specify the contigs of the input genome that should be treated as circular when providing a single FASTA or annotation file.")


    optional = parser.add_argument_group(title="Optional arguments")

    optional.add_argument('-o', '--output', required=False, type=Path,
                          default="ppanggolin_projection" + time.strftime("_DATE%Y-%m-%d_HOUR%H.%M.%S",
                                                                      time.localtime()) + "_PID" + str(os.getpid()),
                          help="Output directory")

    optional.add_argument('--no_defrag', required=False, action="store_true",
                          help="DO NOT Realign gene families to link fragments with "
                               "their non-fragmented gene family. (default: False)")
    
    optional.add_argument("--fast", required=False, action="store_true",
                        help="Use representative sequences of gene families for input gene alignment. "
                            "This option is faster but may be less sensitive. By default, all pangenome genes are used.")

    optional.add_argument('--identity', required=False, type=restricted_float, default=0.8,
                          help="min identity percentage threshold")

    optional.add_argument('--coverage', required=False, type=restricted_float, default=0.8,
                          help="min coverage percentage threshold")

    optional.add_argument("--use_pseudo", required=False, action="store_true",
                          help="In the context of provided annotation, use this option to read pseudogenes. "
                               "(Default behavior is to ignore them)")
    
    optional.add_argument("--dup_margin", required=False, type=restricted_float, default=0.05,
                            help="minimum ratio of organisms in which the family must have multiple genes "
                                "for it to be considered 'duplicated'. "
                                "This metric is used to compute completeness and duplication of the input genomes")
    
    optional.add_argument("--spot_graph", required=False, action="store_true",
                          help="Write the spot graph to a file, with pairs of blocks of single copy markers flanking RGPs "
                          "as nodes. This graph can be used to visualize nodes that have RGPs from the input organism.")

    optional.add_argument('--graph_formats', required=False, type=str, choices=['gexf', "graphml"], nargs="+",
                          default=['gexf'], help="Format of the output graph.")

    optional.add_argument("--gff", required=False, action="store_true",
                        help="Generate GFF files with projected pangenome annotations for each input organism.")

    optional.add_argument("--proksee", required=False, action="store_true",
                        help="Generate JSON map files for PROKSEE with projected pangenome annotations for each input organism.")

    optional.add_argument("--add_sequences", required=False, action="store_true",
                      help="Include input genome DNA sequences in GFF and Proksee output.")
    
    optional.add_argument("-c", "--cpu", required=False,
                          default=1, type=int, help="Number of available cpus")

    optional.add_argument("--tmpdir", required=False, type=Path, default=Path(tempfile.gettempdir()),
                          help="directory for storing temporary files")
        
    optional.add_argument("--keep_tmp", required=False, default=False, action="store_true",
                        help="Keeping temporary files (useful for debugging).")<|MERGE_RESOLUTION|>--- conflicted
+++ resolved
@@ -109,29 +109,11 @@
     return predict_rgp, project_spots, project_modules
 
 
-<<<<<<< HEAD
-    # dup margin value here is specified in argument and is used to compute completeness. 
-    # Thats mean it can be different than dup margin used in spot and RGPS.
-
-    # TODO make this single_copy_fams a method of class Pangenome that should be used in write --stats 
-    single_copy_fams = set()
-
-    for fam in pangenome.gene_families:
-        if fam.named_partition == "persistent":
-            dup = len([genes for genes in fam.get_org_dict().values() if
-                        len([gene for gene in genes if not gene.is_fragment]) > 1])
-            
-            if (dup / fam.number_of_organisms) < args.dup_margin:
-               single_copy_fams.add(fam)
-
-
-=======
 def manage_input_genomes_annotation(pangenome, input_mode, anno, fasta, 
                                     organism_name, circular_contigs, pangenome_params, 
                                     cpu, use_pseudo, disable_bar, tmpdir, config):
     """
     """
->>>>>>> 61dacfeb
     genome_name_to_path = None
 
     if input_mode == "multiple":
