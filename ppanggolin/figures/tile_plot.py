#!/usr/bin/env python3

# default libraries
import logging
from collections import defaultdict
from pathlib import Path
from itertools import cycle
from typing import List, Tuple, Dict, Set, Optional

# installed libraries
from scipy.sparse import csc_matrix
import plotly.graph_objs as go
import plotly.figure_factory as ff
from plotly.subplots import make_subplots
import numpy as np

# local libraries
from ppanggolin.formats import check_pangenome_info
from ppanggolin.genome import Organism
from ppanggolin.pangenome import Pangenome
from ppanggolin.utils import jaccard_similarities

def draw_tile_plot(pangenome: Pangenome,
                   output: Path,
                   nocloud: bool = False,
                   draw_dendrogram: bool = False,
                   add_metadata:bool=False,
                   metadata_sources:Optional[Set[str]]=None,
                   disable_bar: bool = False):
    """
    Draw a tile plot from a partitioned pangenome.

    :param pangenome: Partitioned pangenome.
    :param output: Path to the output directory where the tile plot will be saved.
    :param nocloud: If True, exclude the cloud partition from the plot.
    :param draw_dendrogram: If True, include a dendrogram in the tile plot.
    :param disable_bar: If True, disable the progress bar during processing.
    """
    
    # Check if the pangenome has the required information and is partitioned
    check_pangenome_info(pangenome, need_annotations=True, need_families=True, need_graph=True, disable_bar=disable_bar, need_metadata=add_metadata, sources=metadata_sources)
    if pangenome.status["partitioned"] == "No":
        raise Exception("Cannot draw the tile plot as the pangenome has not been partitioned.")

    # Warn if there are more than 32767 genomes, as the output might be too large for browsers to handle
    if pangenome.number_of_organisms > 32767:
        logging.getLogger("PPanGGOLiN").warning(
            "You requested to draw a tile plot for a large number of genomes (>32k). "
            "This may result in a plot that is too large for web browsers to render."
        )
    if pangenome.number_of_gene_families > 32767 and not nocloud:
        logging.getLogger("PPanGGOLiN").warning(
            "You requested to draw a tile plot for a pangenome with a large number of families (>32k). "
            "This may result in a plot that is too large for web browsers to render."
            "You can use the --nocloud flag to exclude cloud families from the plot. "
        )

    
    logging.getLogger("PPanGGOLiN").info("Starting the process of drawing the tile plot...")

    # Prepare the data structures required for generating the tile plot
    families, org_index = prepare_data_structures(pangenome, nocloud)
    
    # Build the presence-absence matrix for the families and generate the dendrogram if required
    mat_p_a = build_presence_absence_matrix(families, org_index)
    order_organisms, dendrogram_fig = generate_dendrogram(mat_p_a, org_index)

    # Process the data to be displayed in the tile plot
    binary_data, text_data, fam_order, separators = process_tile_data(families, order_organisms)

    # Create the tile plot figure with or without the dendrogram
    fig = create_tile_plot(binary_data, text_data, fam_order, separators, order_organisms, dendrogram_fig, draw_dendrogram)
    
    # Save the plot to the specified output directory
    filename = output / "tile_plot.html"
    fig.write_html(filename)

    logging.getLogger("PPanGGOLiN").info(f"Tile plot successfully created and saved to: '{filename}'.")

    return fig

def prepare_data_structures(pangenome: Pangenome, nocloud: bool) -> Tuple[set, dict]:
    """
    Prepare data structures required for generating the tile plot.

    :param pangenome: Partitioned pangenome containing gene families and organism data.
    :param nocloud: If True, exclude gene families belonging to the cloud partition.
    :return: A tuple containing a set of gene families to be plotted and a dictionary mapping organisms to their indices.
    """
    
    # Exclude gene families in the cloud partition if 'nocloud' is True; otherwise, include all gene families
    if nocloud:
        families = {fam for fam in pangenome.gene_families if not fam.partition.startswith("C")}
    else:
        families = set(pangenome.gene_families)
    
    # Get the organism index mapping from the pangenome
    org_index = pangenome.get_org_index()
<<<<<<< HEAD
    index2org = {index: org for org, index in org_index.items()}

    colors = {"pangenome": "black", "exact_accessory": "#EB37ED", "exact_core": "#FF2828", "soft_core": "#c7c938",
              "soft_accessory": "#996633", "shell": "#00D860", "persistent": "#F7A507", "cloud": "#79DEFF",
              "undefined": "#828282"}
=======
    
    return families, org_index

>>>>>>> a46a2ef5

def build_presence_absence_matrix(families: set, org_index: dict) -> csc_matrix:
    """
    Build the presence-absence matrix for gene families.

    This matrix indicates the presence (1) or absence (0) of each gene family across different organisms.

    :param families: A set of gene families to be included in the matrix.
    :param org_index: A dictionary mapping each organism to its respective index in the matrix.
    :return: A sparse matrix (Compressed Sparse Column format) representing the presence-absence of gene families.
    """
    
    # Initialize lists to store matrix data in a sparse format
    data, all_indexes, all_columns = [], [], []
    
    # Iterate through each gene family to populate the presence-absence matrix
    for row, fam in enumerate(families):
        # Find the indices of organisms that have the current gene family
        new_col = [org_index[org] for org in fam.organisms]
        all_indexes.extend([row] * len(new_col))  # Row index repeated for each presence
        all_columns.extend(new_col)  # Corresponding column indices for the organisms
        data.extend([1.0] * len(new_col))  # All presences are marked with 1.0

    # Construct the presence-absence matrix using Compressed Sparse Column format
    mat_p_a = csc_matrix((data, (all_indexes, all_columns)), shape=(len(families), len(org_index)), dtype='float')
    
    return mat_p_a

def generate_dendrogram(mat_p_a: csc_matrix, org_index: dict) -> Tuple[List, go.Figure]:
    """
    Generate the order of organisms based on a dendrogram.

    :param mat_p_a: Sparse matrix representing the presence-absence of gene families.
    :param org_index: Dictionary mapping organism names to their respective indices in the matrix.
    :return: A tuple containing the ordered list of organisms and the dendrogram figure.
    """
    
    # Extract organism names from the org_index dictionary
    genom_names = [org.name for org in org_index]

    # Create a mapping from organism names to organism objects
    name_to_org = {org.name: org for org in org_index}

    # Compute the distance matrix using Jaccard similarity
    distance_matrice = 1 - jaccard_similarities(mat_p_a, 0).todense()

    # Create a dendrogram figure using the computed distance matrix
    dendrogram_fig = ff.create_dendrogram(distance_matrice, labels=genom_names, orientation='bottom')

    # Adjust the dendrogram figure to make it match with the heatmap later on
    for i in range(len(dendrogram_fig['data'])):
        dendrogram_fig['data'][i]['yaxis'] = 'y2'  # Aligns dendrogram data on a secondary y-axis
        dendrogram_fig['data'][i]['showlegend'] = False  # Hides legends in the dendrogram

    # Extract the ordered list of organisms from the dendrogram tick labels
    order_organisms = [name_to_org[org_name] for org_name in dendrogram_fig['layout']['xaxis']['ticktext']]

    return order_organisms, dendrogram_fig


def process_tile_data(families: set, order_organisms: List) -> Tuple[List[List[float]], List[List[str]], List[str], List[Tuple[str, float]]]:
    """
    Process data for each tile in the plot.

    :param families: A set of gene families to be processed.
    :param order_organisms: The ordered list of organisms for the tile plot.
    :return: A tuple containing binary data, text data, family order, and separators for the plot.
    """
    binary_data, text_data, fam_order = [], [], []
    partitions_dict = defaultdict(list)
    shell_subs = set()
    
    # Group families by partition and identify shell subpartitions
    for fam in families:
        partitions_dict[fam.partition].append(fam)
        if fam.partition.startswith("S"):
            shell_subs.add(fam.partition)
    
    ordered_nodes, separators = order_nodes(partitions_dict, shell_subs)
    
    # Populate binary and text data for each family
    for node in ordered_nodes:
        fam_order.append(node.name)
        data = set(node.organisms)
        binary_data.append([len(list(node.get_genes_per_org(org))) if org in data else np.nan for org in order_organisms])
        text_data.append([("\n".join(map(str, node.get_genes_per_org(org))) if org in data else np.nan) for org in order_organisms])

    # Generate hover text for the heatmap
    text_data = get_heatmap_hover_text(ordered_nodes, order_organisms)
    
    return binary_data, text_data, fam_order, separators


def order_nodes(partitions_dict: dict, shell_subs: set) -> Tuple[List, List[Tuple[str, float]]]:
    """
    Order gene families based on their partitions.

    :param partitions_dict: A dictionary where keys are partition names and values are lists of gene families in each partition.
    :param shell_subs: A set of shell subpartition names.
    :return: A tuple containing the ordered list of gene families and a list of partition separators.
    """
    
    # Sort persistent and cloud partitions by the number of organisms in descending order
    ordered_nodes_p = sorted(partitions_dict["P"], key=lambda n: n.number_of_organisms, reverse=True)
    ordered_nodes_c = sorted(partitions_dict["C"], key=lambda n: n.number_of_organisms, reverse=True)

    partition_separators = [("Persistent", len(ordered_nodes_p) - 0.5)]
    ordered_nodes = ordered_nodes_p

    # Sort shell subpartitions and add them to the ordered nodes list
    for subpartition in sorted(shell_subs):
        partition_name = "Shell" if len(shell_subs) == 1 else f"Shell_{subpartition}"
        ordered_nodes_s = sorted(partitions_dict[subpartition], key=lambda n: n.number_of_organisms, reverse=True)
        ordered_nodes += ordered_nodes_s
        partition_separators.append((partition_name, partition_separators[-1][1] + len(ordered_nodes_s)))

    # Append cloud partition to the ordered nodes list
    ordered_nodes += ordered_nodes_c
    partition_separators.append(("Cloud", partition_separators[-1][1] + len(ordered_nodes_c)))
    
    return ordered_nodes, partition_separators


def create_partition_shapes(
    separators: List[Tuple[str, float]],
    xval_max: float,
    heatmap_row: int,
    partition_to_color: Dict[str, str]
) -> List[dict]:
    """
    Create the shapes for plot separators to visually distinguish partitions in the plot.

    :param separators: A list of tuples containing partition names and their corresponding separator positions.
    :param xval_max: The maximum x-value for the plot.
    :param heatmap_row: The row number of the heatmap.
    :param partition_to_color: A dictionary mapping partition names to their corresponding colors.
    :return: A list of shape dictionaries for Plotly to use in the plot.
    """

    shapes = []
    sep_prec = 0
    xref = 'x1'
    yref = f'y{heatmap_row}'

    for partition_name, sep in separators:
        color = partition_to_color[partition_name]

        # Left vertical line for partition separator
        shapes.append(dict(
            type='line', x0=-1, x1=-1, y0=sep_prec, y1=sep, 
            line=dict(width=10, color=color), xref=xref, yref=yref, 
            name=partition_name, showlegend=True, legendgroup=partition_name
        ))

        # Right vertical line for partition separator
        shapes.append(dict(
            type='line', x0=xval_max, x1=xval_max, y0=sep_prec, y1=sep, 
            line=dict(width=10, color=color), xref=xref, yref=yref, 
            name=partition_name, showlegend=False, legendgroup=partition_name
        ))

        # Horizontal line across the partition boundary
        shapes.append(dict(
            type='line', x0=-1, x1=xval_max, y0=sep, y1=sep, 
            line=dict(width=1, color=color), xref=xref, yref=yref, 
            name=partition_name, showlegend=False, legendgroup=partition_name
        ))

        sep_prec = sep

    return shapes


def metadata_stringify(gene) -> str:
    """
    Convert gene metadata to a formatted string.

    :param gene: The gene object with potential metadata.
    :return: A formatted string containing gene metadata information.
    """
    metadata_str = ''
    if gene.has_metadata():
        metadata_str = f'<br><br>{gene.ID} metadata'
        for metadata in gene.metadata:
            metadata_str += f"<br>metadata source: {metadata.source}<br>"
            metadata_dict = metadata.to_dict()
            metadata_str += '<br>'.join((f"{key}: {value}" for key, value in metadata_dict.items()))

    return metadata_str

def get_heatmap_hover_text(ordered_families: List, order_organisms: List) -> List[List[str]]:
    """
    Generate hover text for the heatmap cells.

    :param ordered_families: The list of ordered gene families.
    :param order_organisms: The list of ordered organisms.
    :return: A 2D list of strings representing hover text for each heatmap cell.
    """
    text_data = []
    
    for family in ordered_families:
        text_per_family = []
        
        for org in order_organisms:
            if org in family.organisms:
                # gene_count = len(list(family.get_genes_per_org(org)))
                genes = ";".join(map(str, family.get_genes_per_org(org)))
                names = ";".join((gene.name for gene in family.get_genes_per_org(org) if gene.name))
                
                # Compile additional information about genes
                extra_gene_info = f"genes:{genes}"
                if names:
                    extra_gene_info += f'<br>names:{names}'
                
                metadata = "<br>".join((metadata_stringify(gene) for gene in family.get_genes_per_org(org) if gene.has_metadata()))
                extra_gene_info += metadata
            else:
                # gene_count = 0
                extra_gene_info = np.nan  # Using np.nan instead of numpy.nan for consistency with numpy import

            # To get a more explicit hover. But is quite heavy on the finam html               
            # gene_info = f"genome:{org.name}<br>family:{family.name}<br>gene_count:{gene_count}<br>{extra_gene_info}"
            # Light version:
            gene_info = extra_gene_info
            text_per_family.append(gene_info)
        
        text_data.append(text_per_family)
    
    return text_data

def create_tile_plot(
    binary_data: List[List[float]],
    text_data: List[List[str]],
    fam_order: List[str],
    partition_separator: List[tuple],
    order_organisms: List[Organism],  # Replace 'Any' with the appropriate type if available
    dendrogram_fig: go.Figure,
    draw_dendrogram: bool
) -> go.Figure:
    """
    Create the heatmap tile plot using Plotly.

    :param binary_data: The binary presence-absence matrix data.
    :param text_data: Hover text data for each cell in the heatmap.
    :param fam_order: List of gene family names in the desired order.
    :param partition_separator: List of tuples containing partition names and their separator positions.
    :param order_organisms: List of organisms in the desired order.
    :param dendrogram_fig: Plotly figure object for the dendrogram.
    :param draw_dendrogram: Flag indicating whether to draw the dendrogram.
    :return: A Plotly Figure object representing the tile plot.
    """

    xaxis_values = [org.name for org in order_organisms]
    
    heatmap_color = {"presence":"#005AB5", # blue
        "multicopy":'#DC3220' # red
    }

    green_colors = ['rgb(35,139,69)',
                    'rgb(65,171,93)',
                    'rgb(116,196,118)',
                    'rgb(161,217,155)',
                    'rgb(199,233,192)',
                    'rgb(229,245,224)']

    shell_color_generator = cycle(green_colors)

    partition_to_color =  {"Persistent": "#F7A507", "Cloud": "#79DEFF", "Shell_S1": "#00D860"}
    partition_to_color.update({partition:next(shell_color_generator) for partition, _ in partition_separator if partition not in partition_to_color})


    heatmap = [go.Heatmap(z=binary_data,
                 x=xaxis_values,
                 y=fam_order,
                 text=text_data,
                 zauto=False,
                 zmin=0,
                 zmax=2,
                 autocolorscale=False,
                hovertemplate = 'genome: %{x}<br>family: %{y}<br>gene_count: %{z}<br>%{text}   <extra></extra>',
                 colorscale=[[0, '#ffffff'],[0.33, '#ffffff'],
                             [0.33, heatmap_color['presence']],[0.66, heatmap_color['presence']],
                             [0.66, heatmap_color['multicopy']], [1, heatmap_color['multicopy']]],

                 colorbar=dict(title='Presence/Absence',
                               titleside='top',
                               tickmode='array',
                               tickvals=[0.33, 1, 1.66],
                               ticktext=['Absence', 'Presence', 'Multicopy'],
                               len=0.27,
                               outlinecolor='black',
                               outlinewidth=0.5,
                               ticks=None, orientation='v'))]



    if draw_dendrogram:
        heatmap_row = 2
        fig = make_subplots(rows=2, cols=1,
                    shared_xaxes=True,
                    vertical_spacing=0.01,
                row_heights=[0.2, 0.8])
    
        for data in dendrogram_fig['data']:
            fig.add_trace(data,  row=1, col=1)

    else:
        heatmap_row = 1
        fig = make_subplots(rows=1, cols=1)


    heatmap[0]['x'] = dendrogram_fig['layout']['xaxis']['tickvals']
   
    for data in heatmap:
        
        fig.add_trace(data, row=heatmap_row, col=1)

    layout = go.Layout(title="Presence-Absence Matrix",
                plot_bgcolor='#ffffff')

    if draw_dendrogram:
        layout.xaxis2 = dendrogram_fig.layout.xaxis
    else:
        layout.xaxis = dendrogram_fig.layout.xaxis

    fig.update_layout(layout)



    fig.update_xaxes(
        ticklen=0,
        title="Genomes"
    )
    fig.update_yaxes(
        ticklen=0,
        title='Gene Families',
        tickfont=dict(size=10),
        automargin=True,
    )
    if draw_dendrogram:

        fig.layout.yaxis.title = None
        fig.layout.yaxis2.title = dict(text='Gene Families')
        fig.layout.xaxis.title = None

    xmax = dendrogram_fig['layout']['xaxis']['tickvals'][-1] +  dendrogram_fig['layout']['xaxis']['tickvals'][0] + 0.5
    shapes = create_partition_shapes(partition_separator, xmax, heatmap_row, partition_to_color)

    fig.update_layout(go.Layout(shapes=shapes, 
                                showlegend=True,
                                ))

    fig.update_layout(legend=dict(
        title="Family Partition",
      traceorder="reversed",
    ))

    fig.update_layout({'width':1000, 'height':1000,
                    })

    return fig

    <|MERGE_RESOLUTION|>--- conflicted
+++ resolved
@@ -96,17 +96,7 @@
     
     # Get the organism index mapping from the pangenome
     org_index = pangenome.get_org_index()
-<<<<<<< HEAD
-    index2org = {index: org for org, index in org_index.items()}
-
-    colors = {"pangenome": "black", "exact_accessory": "#EB37ED", "exact_core": "#FF2828", "soft_core": "#c7c938",
-              "soft_accessory": "#996633", "shell": "#00D860", "persistent": "#F7A507", "cloud": "#79DEFF",
-              "undefined": "#828282"}
-=======
-    
     return families, org_index
-
->>>>>>> a46a2ef5
 
 def build_presence_absence_matrix(families: set, org_index: dict) -> csc_matrix:
     """
