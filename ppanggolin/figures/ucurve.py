# default libraries
import logging
from collections import defaultdict

# installed libraries
import plotly.graph_objs as go
import plotly.offline as out_plotly
# local libraries
from ppanggolin.formats import checkPangenomeInfo


<<<<<<< HEAD
def drawUCurve(pangenome, output, soft_core=0.95):
    checkPangenomeInfo(pangenome, needAnnotations=True, needFamilies=True, needGraph=True)
    logging.getLogger().info("Drawing the U-shaped curve...")
    max_bar = 0
    count = defaultdict(lambda: defaultdict(int))
    is_partitionned = False
=======
def drawUCurve(pangenome, output, soft_core=0.95,  disable_bar=False):
    checkPangenomeInfo(pangenome, needAnnotations=True, needFamilies=True, needGraph=True, disable_bar=disable_bar)
    logging.getLogger().info("Drawing the U-shaped curve...")
    max_bar = 0
    count = defaultdict(lambda: defaultdict(int))
    is_partitioned = False
>>>>>>> 43ed0489
    has_undefined = False
    for fam in pangenome.geneFamilies:
        nb_org = len(fam.organisms)
        if fam.partition != "":
            is_partitioned = True
            if fam.partition == "U":
                has_undefined = True
            count[nb_org][fam.namedPartition] += 1
        count[nb_org]["pangenome"] += 1
        max_bar = count[nb_org]["pangenome"] if count[nb_org]["pangenome"] > max_bar else max_bar
    data_plot = []
    chao = "NA"
    if count[1]["pangenome"] > 0:
        chao = round(len(pangenome.geneFamilies) + ((count[0]["pangenome"] ^ 2) / (count[1]["pangenome"] * 2)), 2)
    COLORS = {"pangenome": "black", "exact_accessory": "#EB37ED", "exact_core": "#FF2828", "soft_core": "#c7c938",
              "soft_accessory": "#996633", "shell": "#00D860", "persistent": "#F7A507", "cloud": "#79DEFF",
              "undefined": "#828282"}
<<<<<<< HEAD
    if is_partitionned and not has_undefined:
=======
    if is_partitioned and not has_undefined:
>>>>>>> 43ed0489
        persistent_values = []
        shell_values = []
        cloud_values = []
        for nb_org in range(1, len(pangenome.organisms) + 1):
            persistent_values.append(count[nb_org]["persistent"])
            shell_values.append(count[nb_org]["shell"])
            cloud_values.append(count[nb_org]["cloud"])
        data_plot.append(go.Bar(x=list(range(1, len(pangenome.organisms) + 1)), y=persistent_values, name='persistent',
                                marker=dict(color=COLORS["persistent"])))
        data_plot.append(go.Bar(x=list(range(1, len(pangenome.organisms) + 1)), y=shell_values, name='shell',
                                marker=dict(color=COLORS["shell"])))
        data_plot.append(go.Bar(x=list(range(1, len(pangenome.organisms) + 1)), y=cloud_values, name='cloud',
                                marker=dict(color=COLORS["cloud"])))
    else:
        text = 'undefined' if has_undefined else "pangenome"
        undefined_values = []
        for nb_org in range(1, len(pangenome.organisms) + 1):
            undefined_values.append(count[nb_org][text])
        data_plot.append(go.Bar(x=list(range(1, len(pangenome.organisms) + 1)), y=undefined_values, name=text,
                                marker=dict(color=COLORS[text])))
<<<<<<< HEAD
    layout = None
=======
>>>>>>> 43ed0489
    x = len(pangenome.organisms) * soft_core
    layout = go.Layout(title="Gene families frequency distribution (U shape), chao=" + str(chao),
                       xaxis=dict(title='Occurring in x genomes'),
                       yaxis=dict(title='# of gene families (F)'),
                       barmode='stack',
                       shapes=[dict(type='line', x0=x, x1=x, y0=0, y1=max_bar,
                                    line=dict(dict(width=5, dash='dashdot', color="grey")))],
                       plot_bgcolor='#ffffff')

    fig = go.Figure(data=data_plot, layout=layout)
    out_plotly.plot(fig, filename=output + "/Ushaped_plot.html", auto_open=False)
    logging.getLogger().info(f"Done drawing the U-shaped curve : '{output + '/Ushaped_plot.html'}'")<|MERGE_RESOLUTION|>--- conflicted
+++ resolved
@@ -9,21 +9,12 @@
 from ppanggolin.formats import checkPangenomeInfo
 
 
-<<<<<<< HEAD
-def drawUCurve(pangenome, output, soft_core=0.95):
-    checkPangenomeInfo(pangenome, needAnnotations=True, needFamilies=True, needGraph=True)
-    logging.getLogger().info("Drawing the U-shaped curve...")
-    max_bar = 0
-    count = defaultdict(lambda: defaultdict(int))
-    is_partitionned = False
-=======
 def drawUCurve(pangenome, output, soft_core=0.95,  disable_bar=False):
     checkPangenomeInfo(pangenome, needAnnotations=True, needFamilies=True, needGraph=True, disable_bar=disable_bar)
     logging.getLogger().info("Drawing the U-shaped curve...")
     max_bar = 0
     count = defaultdict(lambda: defaultdict(int))
     is_partitioned = False
->>>>>>> 43ed0489
     has_undefined = False
     for fam in pangenome.geneFamilies:
         nb_org = len(fam.organisms)
@@ -41,11 +32,7 @@
     COLORS = {"pangenome": "black", "exact_accessory": "#EB37ED", "exact_core": "#FF2828", "soft_core": "#c7c938",
               "soft_accessory": "#996633", "shell": "#00D860", "persistent": "#F7A507", "cloud": "#79DEFF",
               "undefined": "#828282"}
-<<<<<<< HEAD
-    if is_partitionned and not has_undefined:
-=======
     if is_partitioned and not has_undefined:
->>>>>>> 43ed0489
         persistent_values = []
         shell_values = []
         cloud_values = []
@@ -66,10 +53,6 @@
             undefined_values.append(count[nb_org][text])
         data_plot.append(go.Bar(x=list(range(1, len(pangenome.organisms) + 1)), y=undefined_values, name=text,
                                 marker=dict(color=COLORS[text])))
-<<<<<<< HEAD
-    layout = None
-=======
->>>>>>> 43ed0489
     x = len(pangenome.organisms) * soft_core
     layout = go.Layout(title="Gene families frequency distribution (U shape), chao=" + str(chao),
                        xaxis=dict(title='Occurring in x genomes'),
