--- conflicted
+++ resolved
@@ -647,14 +647,10 @@
                          need_rgp=True, need_spots=True, need_modules=need_mod, disable_bar=disable_bar)
 
     if spot_list == 'all' or any(x == 'all' for x in spot_list):
-<<<<<<< HEAD
-        logging.getLogger().debug(f"'all' value is found in spot list, all spots are drawn.")
+        logging.getLogger("PPanGGOLiN").debug(f"'all' value is found in spot list, all spots are drawn.")
         selected_spots = pangenome.spots
     elif spot_list == "synteny" or any(x == 'synteny' for x in spot_list):
         logging.getLogger().debug(f"'synteny' value is found in spot list, all spots with more than 1 conserved synteny are drawn.")
-=======
-        logging.getLogger("PPanGGOLiN").debug("all is found in spot list, all spot are drawn.")
->>>>>>> 5513cd74
         selected_spots = [s for s in pangenome.spots if len(s.get_uniq_ordered_set()) > 1]
     else:
         curated_spot_list = {'spot_' + str(s) if not s.startswith("spot_") else str(s) for s in spot_list}
