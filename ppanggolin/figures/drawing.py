#!/usr/bin/env python3
# coding:utf-8

# default libraries
import argparse
import time
import os
from pathlib import Path

# Installed libraries

# local libraries
from ppanggolin.utils import mk_outdir, restricted_float
from ppanggolin.pangenome import Pangenome
from ppanggolin.figures.draw_spot import draw_spots
from ppanggolin.figures.tile_plot import draw_tile_plot
from ppanggolin.figures.ucurve import draw_ucurve


def check_spot_args(args: argparse.Namespace):
    """
    Check whether the draw_spots and spots arguments are valid.

    :param args: The parsed command line arguments.
    :type args: argparse.Namespace
    :raises argparse.ArgumentError: If args.spots is specified but args.draw_spots is False.
    """
    default_arg_spots = 'all'
    if not args.draw_spots and args.spots != default_arg_spots:
        raise argparse.ArgumentError(None, "The --spots argument cannot be used when --draw-spots is not specified.")


def launch(args: argparse.Namespace):
    """
    Command launcher

    :param args: All arguments provide by user
    """

    check_spot_args(args)
                        
    mk_outdir(args.output, args.force)

    pangenome = Pangenome()
    pangenome.add_file(args.pangenome)
    if args.tile_plot:
        draw_tile_plot(pangenome, args.output, args.nocloud, disable_bar=args.disable_prog_bar)
    if args.ucurve:
        draw_ucurve(pangenome, args.output, soft_core=args.soft_core, disable_bar=args.disable_prog_bar)
    if args.draw_spots:
        draw_spots(pangenome=pangenome, output=args.output, spot_list=args.spots, disable_bar=args.disable_prog_bar)


def subparser(sub_parser: argparse._SubParsersAction) -> argparse.ArgumentParser:
    """
    Subparser to launch PPanGGOLiN in Command line

    :param sub_parser : sub_parser for align command

    :return : parser arguments for align command
    """

    parser = sub_parser.add_parser("draw", formatter_class=argparse.ArgumentDefaultsHelpFormatter)
    parser_draw(parser)
    return parser


def parser_draw(parser: argparse.ArgumentParser):
    """
    Parser for specific argument of draw command

    :param parser: parser for align argument
    """

    required = parser.add_argument_group(title="Required arguments",
                                         description="One of the following arguments is required :")
<<<<<<< HEAD
    required.add_argument('-p', '--pangenome', required=True, type=Path, help="The pangenome.h5 file")
=======
    required.add_argument('-p', '--pangenome', required=False, type=str, help="The pangenome.h5 file")
>>>>>>> fda79585

    optional = parser.add_argument_group(title="Optional arguments")
    optional.add_argument('-o', '--output', required=False, type=Path,
                          default="ppanggolin_output" + time.strftime("_DATE%Y-%m-%d_HOUR%H.%M.%S",
                                                                      time.localtime()) + "_PID" + str(os.getpid()),
                          help="Output directory")
    optional.add_argument("--tile_plot", required=False, default=False, action="store_true",
                          help="draw the tile plot of the pangenome")
    optional.add_argument("--nocloud", required=False, default=False, action="store_true",
                          help="Do not draw the cloud in the tile plot")
    optional.add_argument("--soft_core", required=False, default=0.95, type=restricted_float, help="Soft core threshold to use")
    optional.add_argument("--ucurve", required=False, default=False, action="store_true",
                          help="draw the U-curve of the pangenome")
<<<<<<< HEAD
    optional.add_argument("--spots", required=False, type=str, default='',
                          help="a comma-separated list of spots to draw (or 'all' to draw all spots)")
=======
    optional.add_argument("--draw_spots", required=False, default=False,action="store_true",
                          help="draw plots for spots of the pangenome")
    optional.add_argument("--spots", required=False, default='all', nargs='+',
                          help="a comma-separated list of spots to draw (or 'all' to draw all spots).")
>>>>>>> fda79585


if __name__ == '__main__':
    """To test local change and allow using debugger"""
    from ppanggolin.utils import check_log, set_verbosity_level

    main_parser = argparse.ArgumentParser(
        description="Depicting microbial species diversity via a Partitioned PanGenome Graph Of Linked Neighbors",
        formatter_class=argparse.RawTextHelpFormatter)

    parser_draw(main_parser)
    common = main_parser.add_argument_group(title="Common argument")
    common.add_argument("--verbose", required=False, type=int, default=1, choices=[0, 1, 2],
                        help="Indicate verbose level (0 for warning and errors only, 1 for info, 2 for debug)")
    common.add_argument("--log", required=False, type=check_log, default="stdout", help="log output file")
    common.add_argument("-d", "--disable_prog_bar", required=False, action="store_true",
                        help="disables the progress bars")
    common.add_argument('-f', '--force', action="store_true",
                        help="Force writing in output directory and in pangenome output file.")
    set_verbosity_level(main_parser.parse_args())
    launch(main_parser.parse_args())<|MERGE_RESOLUTION|>--- conflicted
+++ resolved
@@ -38,7 +38,7 @@
     """
 
     check_spot_args(args)
-                        
+
     mk_outdir(args.output, args.force)
 
     pangenome = Pangenome()
@@ -71,54 +71,38 @@
 
     :param parser: parser for align argument
     """
-
+    date = time.strftime("_DATE%Y-%m-%d_HOUR%H.%M.%S", time.localtime())
     required = parser.add_argument_group(title="Required arguments",
                                          description="One of the following arguments is required :")
-<<<<<<< HEAD
-    required.add_argument('-p', '--pangenome', required=True, type=Path, help="The pangenome.h5 file")
-=======
-    required.add_argument('-p', '--pangenome', required=False, type=str, help="The pangenome.h5 file")
->>>>>>> fda79585
+    required.add_argument('-p', '--pangenome', required=False, type=Path, help="The pangenome.h5 file")
 
     optional = parser.add_argument_group(title="Optional arguments")
     optional.add_argument('-o', '--output', required=False, type=Path,
-                          default="ppanggolin_output" + time.strftime("_DATE%Y-%m-%d_HOUR%H.%M.%S",
-                                                                      time.localtime()) + "_PID" + str(os.getpid()),
+                          default=Path(f'ppanggolin_output{date}_PID{str(os.getpid())}'),
                           help="Output directory")
     optional.add_argument("--tile_plot", required=False, default=False, action="store_true",
                           help="draw the tile plot of the pangenome")
     optional.add_argument("--nocloud", required=False, default=False, action="store_true",
                           help="Do not draw the cloud in the tile plot")
-    optional.add_argument("--soft_core", required=False, default=0.95, type=restricted_float, help="Soft core threshold to use")
+    optional.add_argument("--soft_core", required=False, default=0.95, type=restricted_float,
+                          help="Soft core threshold to use")
     optional.add_argument("--ucurve", required=False, default=False, action="store_true",
                           help="draw the U-curve of the pangenome")
-<<<<<<< HEAD
-    optional.add_argument("--spots", required=False, type=str, default='',
-                          help="a comma-separated list of spots to draw (or 'all' to draw all spots)")
-=======
-    optional.add_argument("--draw_spots", required=False, default=False,action="store_true",
+    optional.add_argument("--draw_spots", required=False, default=False, action="store_true",
                           help="draw plots for spots of the pangenome")
     optional.add_argument("--spots", required=False, default='all', nargs='+',
                           help="a comma-separated list of spots to draw (or 'all' to draw all spots).")
->>>>>>> fda79585
 
 
 if __name__ == '__main__':
     """To test local change and allow using debugger"""
-    from ppanggolin.utils import check_log, set_verbosity_level
+    from ppanggolin.utils import set_verbosity_level, add_common_arguments
 
     main_parser = argparse.ArgumentParser(
         description="Depicting microbial species diversity via a Partitioned PanGenome Graph Of Linked Neighbors",
         formatter_class=argparse.RawTextHelpFormatter)
 
     parser_draw(main_parser)
-    common = main_parser.add_argument_group(title="Common argument")
-    common.add_argument("--verbose", required=False, type=int, default=1, choices=[0, 1, 2],
-                        help="Indicate verbose level (0 for warning and errors only, 1 for info, 2 for debug)")
-    common.add_argument("--log", required=False, type=check_log, default="stdout", help="log output file")
-    common.add_argument("-d", "--disable_prog_bar", required=False, action="store_true",
-                        help="disables the progress bars")
-    common.add_argument('-f', '--force', action="store_true",
-                        help="Force writing in output directory and in pangenome output file.")
+    add_common_arguments(main_parser)
     set_verbosity_level(main_parser.parse_args())
     launch(main_parser.parse_args())