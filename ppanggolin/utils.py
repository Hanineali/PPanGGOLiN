#!/usr/bin/env python3
#coding:utf-8

#default libraries
import gzip
from io import TextIOWrapper
import mmap
from pathlib import Path
import os

<<<<<<< HEAD
#installed libraries
import psutil
import numpy

def jaccard_similarities(mat,jaccard_similarity_th):
    cols_sum = mat.getnnz(axis=0)
    ab = mat.T * mat
    # for rows
    aa = numpy.repeat(cols_sum, ab.getnnz(axis=0))
    # for columns
    bb = cols_sum[ab.indices]
    similarities = ab.copy()
    similarities.data /= (aa + bb - ab.data)
    similarities.data[similarities.data<jaccard_similarity_th] = 0
    similarities.eliminate_zeros()
    return similarities

=======
>>>>>>> c0a45359
def read_compressed_or_not(file_or_file_path):
    """
        reads a file object or file path, uncompresses it if need be.
        returns a TextIO object in read only.
    """
    file = file_or_file_path
    if isinstance(file, str):
        file = open(file, "rb")
    else:
        try:
            file = open(file.name, "rb")
        except AttributeError:
            return(file)
    if file.read(2).startswith(b'\x1f\x8b'):
        file.seek(0)
        return(TextIOWrapper(gzip.open(filename=file, mode="r")))
    else:
        file.close()
        file = open(file.name, "r")
        return(file)

def write_compressed_or_not(file_path, compress):
    """
        Returns a file-like object, compressed or not.
    """
    if compress:
        return gzip.open(file_path + ".gz", mode="wt")
    else:
        return open(file_path, "w")

def is_compressed(file_or_file_path):
    """
        Checks is a file, or file path given is compressed or not
    """
    file = file_or_file_path
    if isinstance(file, str):
        file = open(file, "rb")
    else:
        try:
            file = open(file.name, "rb")
        except AttributeError:
            return False
    if file.read(2).startswith(b'\x1f\x8b'):
        return True
    file.close()
    return False

def get_num_lines(file):
    fp = open(file, "r+")
    buf = mmap.mmap(fp.fileno(), 0)
    lines = 0
    while buf.readline():
        lines += 1
    return lines

def mkOutdir(output, force):
    if not os.path.exists(output):
        os.makedirs(output)
    elif not force:
        raise FileExistsError(f"{output} already exists. Use -f if you want to overwrite the files in the directory")

def mkFilename(basename, output, force):
    """
        Returns a usable filename for a ppanggolin output file, or crashes.
    """
    filename = Path(output + "/" + basename )
    if filename.suffix != ".h5":
        filename = filename.with_suffix(".h5")

    mkOutdir(output, force)

    if filename.exists() and not force:
        raise FileExistsError(f"{filename.name} already exists. Use -f if you want to overwrite the file")
    return filename<|MERGE_RESOLUTION|>--- conflicted
+++ resolved
@@ -8,26 +8,6 @@
 from pathlib import Path
 import os
 
-<<<<<<< HEAD
-#installed libraries
-import psutil
-import numpy
-
-def jaccard_similarities(mat,jaccard_similarity_th):
-    cols_sum = mat.getnnz(axis=0)
-    ab = mat.T * mat
-    # for rows
-    aa = numpy.repeat(cols_sum, ab.getnnz(axis=0))
-    # for columns
-    bb = cols_sum[ab.indices]
-    similarities = ab.copy()
-    similarities.data /= (aa + bb - ab.data)
-    similarities.data[similarities.data<jaccard_similarity_th] = 0
-    similarities.eliminate_zeros()
-    return similarities
-
-=======
->>>>>>> c0a45359
 def read_compressed_or_not(file_or_file_path):
     """
         reads a file object or file path, uncompresses it if need be.
