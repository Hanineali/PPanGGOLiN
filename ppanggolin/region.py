--- conflicted
+++ resolved
@@ -145,11 +145,7 @@
         """
         Identify first and last genes of the rgp by taking into account the circularity of contigs. 
 
-<<<<<<< HEAD
-        Set the attributes _starter: first gene of the region  and _stoppe: last gene of the region and _coordinates
-=======
         Set the attributes _starter: first gene of the region  and _stopper: last gene of the region and _coordinates
->>>>>>> 002931fc
 
         """
         rgp_genes_positions = list(self._genes_getter.keys() )
@@ -176,18 +172,11 @@
             self._coordinates = [(self._starter.start, self._stopper.stop)]
             self._overlaps_contig_edge = False
 
-<<<<<<< HEAD
-    def get_ordered_genes(self) -> List[List[Gene]]:
-        """
-        Get ordered genes of the rgp by taking into account the circularity of contigs. 
-        
-=======
     def get_ordered_genes(self) -> List[Gene]:
         """
         Get ordered genes of the region, taking into account the circularity of contigs.
 
         :return: A list of genes ordered by their positions in the region.
->>>>>>> 002931fc
         """
         
         rgp_genes_positions = list(self._genes_getter.keys() )
@@ -221,11 +210,7 @@
     def starter(self) -> Gene:
         """
         Return first gene of the region. If this gene is not identified, it does that first.
-<<<<<<< HEAD
-        
-=======
         :return:  first gene of the region
->>>>>>> 002931fc
         """
         if self._starter is None:
             self.identify_rgp_last_and_first_genes()
@@ -236,11 +221,7 @@
     def stopper(self) -> Gene:
         """
         Return last gene of the region. If this gene is not identified, it does that first.
-<<<<<<< HEAD
-
-=======
         :return: last gene of the region
->>>>>>> 002931fc
         """
         if self._stopper is None:
             self.identify_rgp_last_and_first_genes()
@@ -250,10 +231,7 @@
     def coordinates(self) -> List[Tuple[int]]:
         """
         Return the coordinates of the region
-<<<<<<< HEAD
-=======
         :return: coordinates of the region
->>>>>>> 002931fc
         """
         if self._coordinates is None:
             self.identify_rgp_last_and_first_genes() 
@@ -418,17 +396,10 @@
         assert len(self) > 0, "Your region has no genes. Something wrong happened."
         
         if not self.contig.is_circular:
-<<<<<<< HEAD
-            min_pos = min(self.contig.genes, key=lambda x: x.position).position
-            max_pos = max(self.contig.genes, key=lambda x: x.position).position
-
-            if self.starter.position == min_pos or self.stopper.position == max_pos:
-=======
             first_gene = self.contig[0]
             last_gene = self.contig[-1]
 
             if self.starter == first_gene or self.stopper == last_gene:
->>>>>>> 002931fc
                 return True
         return False
 
