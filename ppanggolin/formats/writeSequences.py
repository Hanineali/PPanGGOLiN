#!/usr/bin/env python3
# coding:utf-8

# default libraries
import argparse
import logging
import re
from pathlib import Path
from typing import TextIO, Dict, Set

# installed libraries
from tqdm import tqdm

# local libraries
from ppanggolin.pangenome import Pangenome
from ppanggolin.geneFamily import GeneFamily
from ppanggolin.utils import write_compressed_or_not, mk_outdir, read_compressed_or_not, restricted_float, detect_filetype
from ppanggolin.formats.readBinaries import check_pangenome_info, get_gene_sequences_from_file

module_regex = re.compile(r'^module_[0-9]+')
poss_values = ['all', 'persistent', 'shell', 'cloud', 'rgp', 'softcore', 'core', module_regex]
poss_values_log = f"Possible values are {', '.join(poss_values[:-1])}, module_X with X being a module id."


def write_gene_sequences_from_annotations(pangenome: Pangenome, file_obj: TextIO, list_cds: list = None,
                                          add: str = '', disable_bar: bool = False):
    """
    Writes the CDS sequences given through list_CDS of the Pangenome object to a tmpFile object,
    and adds the str provided through add in front of it.
    Loads the sequences from previously computed or loaded annotations

    :param pangenome: Pangenome object with gene families sequences
    :param file_obj: Output file to write sequences
    :param list_cds: Selected genes
    :param add: Add prefix to gene ID
    :param disable_bar: Disable progress bar
    """
    logging.getLogger("PPanGGOLiN").info("Writing all of the CDS sequences...")
    for gene in tqdm(sorted(list_cds if list_cds is not None else pangenome.genes, key=lambda x: x.ID),
                     unit="gene", disable=disable_bar):
        if gene.type == "CDS":
            file_obj.write('>' + add + gene.ID + "\n")
            file_obj.write(gene.dna + "\n")
    file_obj.flush()


def write_gene_sequences(pangenome: Pangenome, output: Path, genes: str, soft_core: float = 0.95,
                         compress: bool = False, disable_bar: bool = False):
    """
    Write all nucleotide CDS sequences

    :param pangenome: Pangenome object with gene families sequences
    :param output: Path to output directory
    :param genes: Selected partition of gene
    :param soft_core: Soft core threshold to use
    :param compress: Compress the file in .gz
    :param disable_bar: Disable progress bar
    """
    assert genes in poss_values, f"Selected part to write genes not in {poss_values}"

    logging.getLogger("PPanGGOLiN").info("Writing all the gene nucleotide sequences...")
    outpath = output / f"{genes}_genes.fna"

    genefams = select_families(pangenome, genes, "gene nucleotide sequences", soft_core)
    genes_to_write = []

    for fam in genefams:
        genes_to_write.extend(fam.genes)

    logging.getLogger("PPanGGOLiN").info(f"There are {len(genes_to_write)} genes to write")
    with write_compressed_or_not(outpath, compress) as fasta:
        if pangenome.status["geneSequences"] in ["inFile"]:
            get_gene_sequences_from_file(pangenome.file, fasta, set([gene.ID for gene in genes_to_write]),
                                         disable_bar=disable_bar)
        elif pangenome.status["geneSequences"] in ["Computed", "Loaded"]:
            write_gene_sequences_from_annotations(pangenome, fasta, genes_to_write, disable_bar=disable_bar)
        else:
            # this should never happen if the pangenome has been properly checked before launching this function.
            raise Exception("The pangenome does not include gene sequences")
    logging.getLogger("PPanGGOLiN").info(f"Done writing the gene sequences : '{outpath}'")


def select_families(pangenome: Pangenome, partition: str, type_name: str, soft_core: float = 0.95) -> Set[GeneFamily]:
    """
    function used to filter down families to the given partition

    :param pangenome: Pangenome object
    :param partition: Selected partition
    :param type_name: Which type of sequence we want. Gene families, protein, gene
    :param soft_core: Soft core threshold to use

    :return: Selected gene families
    """
    genefams = set()
    if partition == 'all':
        logging.getLogger("PPanGGOLiN").info(f"Writing all of the {type_name}...")
        genefams = pangenome.gene_families
    elif partition in ['persistent', 'shell', 'cloud']:
        logging.getLogger("PPanGGOLiN").info(f"Writing the {type_name} of the {partition}...")
        for fam in pangenome.gene_families:
            if fam.named_partition == partition:
                genefams.add(fam)
    elif partition == "rgp":
        logging.getLogger("PPanGGOLiN").info(f"Writing the {type_name} in RGPs...")
        for region in pangenome.regions:
            genefams |= region.families
    elif partition == "softcore":
        logging.getLogger("PPanGGOLiN").info(
            f"Writing the {type_name} in {partition} genome, that are present in more than {soft_core} of genomes")
        threshold = pangenome.number_of_organisms * soft_core
        for fam in pangenome.gene_families:
            if fam.number_of_organisms >= threshold:
                genefams.add(fam)
    elif partition == "core":
        logging.getLogger("PPanGGOLiN").info(f"Writing the representative {type_name} of the {partition} gene families...")
        for fam in pangenome.gene_families:
<<<<<<< HEAD
            if len(fam.organisms) == pangenome.number_of_organisms:
=======
            if fam.number_of_organisms == pangenome.number_of_organisms:
>>>>>>> 3d7b9446
                genefams.add(fam)
    elif "module_" in partition:
        logging.getLogger("PPanGGOLiN").info(f"Writing the representation {type_name} of {partition} gene families...")
        mod_id = int(partition.replace("module_", ""))
        for mod in pangenome.modules:
            # could be way more efficient with a dict structure instead of a set
            if mod.ID == mod_id:
                genefams |= mod.families
                break
    return genefams


def write_fasta_gene_fam(pangenome: Pangenome, output: Path, gene_families: str, soft_core: float = 0.95,
                         compress: bool = False, disable_bar=False):
    """
    Write representative nucleotide sequences of gene families

    :param pangenome: Pangenome object with gene families sequences
    :param output: Path to output directory
    :param gene_families: Selected partition of gene families
    :param soft_core: Soft core threshold to use
    :param compress: Compress the file in .gz
    :param disable_bar: Disable progress bar
    """
    assert gene_families in poss_values, f"Selected part to write gene families not in {poss_values}"

    outpath = output / f"{gene_families}_nucleotide_families.fasta"

    genefams = select_families(pangenome, gene_families, "representative nucleotide sequences of the gene families",
                               soft_core)

    with write_compressed_or_not(outpath, compress) as fasta:
        get_gene_sequences_from_file(pangenome.file, fasta, [fam.name for fam in genefams], disable_bar=disable_bar)

    logging.getLogger("PPanGGOLiN").info(f"Done writing the representative nucleotide sequences of the gene families : '{outpath}'")


def write_fasta_prot_fam(pangenome: Pangenome, output: Path, prot_families: str, soft_core: float = 0.95,
                         compress: bool = False, disable_bar: bool = False):
    """
    Write representative amino acid sequences of gene families.

    :param pangenome: Pangenome object with gene families sequences
    :param output: Path to output directory
    :param prot_families: Selected partition of protein families
    :param soft_core: Soft core threshold to use
    :param compress: Compress the file in .gz
    :param disable_bar: Disable progress bar
    """
    assert prot_families in poss_values, f"Selected part: {prot_families} to write protein families not in {poss_values}"

    outpath = output / f"{prot_families}_protein_families.faa"

    genefams = select_families(pangenome, prot_families, "representative amino acid sequences of the gene families",
                               soft_core)

    with write_compressed_or_not(outpath, compress) as fasta:
        for fam in tqdm(genefams, unit="prot families", disable=disable_bar):
            fasta.write('>' + fam.name + "\n")
            fasta.write(fam.sequence + "\n")
    logging.getLogger("PPanGGOLiN").info(f"Done writing the representative amino acid sequences of the gene families : '{outpath}'")


def read_fasta_or_gff(file_path: Path) -> Dict[str, str]:
    """
    Read the genome file in fasta or gbff format

    :param file_path: Path to genome file

    :return: Dictionary with all sequences associated to contig
    """
    sequence_dict = {}
    seqname = ""
    seq = ""
    z = False
    with read_compressed_or_not(file_path) as f:
        for line in f:
            if line.startswith(">"):
                z = True
            if z:
                if line.startswith('>'):
                    if seq != "":
                        sequence_dict[seqname] = seq
                    seqname = line[1:].strip().split()[0]
                else:
                    seq += line.strip()
        if seq != "":
            sequence_dict[seqname] = seq
    return sequence_dict


def read_fasta_gbk(file_path: Path) -> Dict[str, str]:
    """
    Read the genome file in gbk format

    :param file_path: Path to genome file

    :return: Dictionary with all sequences associated to contig
    """
    # line.startswith("ORIGIN"):
    sequence_dict = {}
    lines = read_compressed_or_not(file_path).readlines()[::-1]
    contig_id, contig_locus_id = ("", "")
    while len(lines) != 0:
        line = lines.pop()
        # beginning of contig
        if line.startswith('LOCUS'):
            contig_locus_id = line.split()[1]
            # If contig_id is not specified in VERSION afterward like with Prokka,
            # in that case we use the one in LOCUS.
            while not line.startswith('FEATURES'):
                if line.startswith('VERSION'):
                    contig_id = line[12:].strip()
                line = lines.pop()
        if contig_id == "":
            contig_id = contig_locus_id
        while not line.startswith("ORIGIN"):
            line = lines.pop()  # stuff
        line = lines.pop()  # first sequence line.
        sequence = ""
        while not line.startswith('//'):
            sequence += line[10:].replace(" ", "").strip().upper()
            line = lines.pop()
        # get each gene's sequence.
        sequence_dict[contig_id] = sequence
        # end of contig
    return sequence_dict


def read_genome_file(file_dict: Dict[str, Path], genome_name: str) -> Dict[str, str]:
    """
    Read the genome file associated to organism

    :param file_dict: Dictionary given association between organism and fasta file
    :param genome_name: organism name

    :return: Dictionary with all sequences associated to contig
    """
    filetype = detect_filetype(file_dict[genome_name])
    if filetype in ["fasta", "gff"]:
        return read_fasta_or_gff(file_dict[genome_name])
    elif filetype == "gbff":
        return read_fasta_gbk(file_dict[genome_name])
    else:
        raise Exception(f"Unknown filetype detected: '{file_dict[genome_name]}'")


def write_spaced_fasta(sequence: str, space: int = 60) -> str:
    """Write a maximum of element per line

    :param sequence: sequence to write
    :param space: maximum of size for one line

    :return: a sequence of maximum space caracter
    """
    seq = ""
    j = 0
    while j < len(sequence):
        seq += sequence[j:j + space] + "\n"
        j += space
    return seq


def write_regions_sequences(pangenome: Pangenome, output: Path, regions: str, fasta: Path = None, anno: Path = None,
                            compress: bool = False, disable_bar: bool = False):
    """
    Write representative amino acid sequences of gene families.

    :param pangenome: Pangenome object with gene families sequences
    :param output: Path to output directory
    :param regions: Write the RGP nucleotide sequences
    :param fasta: A tab-separated file listing the organism names, fasta filepath of its genomic sequences
    :param anno: A tab-separated file listing the organism names, and the gff/gbff filepath of its annotations
    :param compress: Compress the file in .gz
    :param disable_bar: Disable progress bar
    """
    assert fasta is not None or anno is not None, "Write regions requires to use anno or fasta, not any provided"

    organisms_file = fasta if fasta is not None else anno
    org_dict = {}
    for line in read_compressed_or_not(organisms_file):
        elements = [el.strip() for el in line.split("\t")]
        if len(elements) <= 1:
            raise Exception(f"No tabulation separator found in given --fasta or --anno file: '{organisms_file}'")
        org_dict[elements[0]] = Path(elements[1])
        if not org_dict[elements[0]].exists():  # Check tsv sanity test if it's not one it's the other
            org_dict[elements[0]] = organisms_file.parent.joinpath(org_dict[elements[0]])

    logging.getLogger("PPanGGOLiN").info(f"Writing {regions} rgp genomic sequences...")
    regions_to_write = []
    if regions == "complete":
        for region in pangenome.regions:
            if not region.is_contig_border:
                regions_to_write.append(region)
    else:
        regions_to_write = pangenome.regions

    regions_to_write = sorted(regions_to_write, key=lambda x: x.organism.name)
    # order regions by organism, so that we only have to read one genome at the time

    outname = output/f"{regions}_rgp_genomic_sequences.fasta"
    with write_compressed_or_not(outname, compress) as fasta:
        loaded_genome = ""
        for region in tqdm(regions_to_write, unit="rgp", disable=disable_bar):
            if region.organism.name != loaded_genome:
                loaded_genome = region.organism.name
                genome_sequence = read_genome_file(org_dict, loaded_genome)
            fasta.write(f">{region.name}\n")
            fasta.write(write_spaced_fasta(genome_sequence[region.contig.name][region.starter.start:region.stopper.stop], 60))
    logging.getLogger("PPanGGOLiN").info(f"Done writing the regions nucleotide sequences: '{outname}'")


def write_sequence_files(pangenome: Pangenome, output: Path, fasta: Path = None, anno: Path = None,
                         soft_core: float = 0.95, regions: str = None, genes: str = None, gene_families: str = None,
                         prot_families: str = None, compress: bool = False, disable_bar: bool = False):
    """
    Main function to write sequence file from pangenome

    :param pangenome: Pangenome object containing sequences
    :param output: Path to output directory
    :param fasta: A tab-separated file listing the organism names, fasta filepath of its genomic sequences
    :param anno: A tab-separated file listing the organism names, and the gff/gbff filepath of its annotations
    :param soft_core: Soft core threshold to use
    :param regions: Write the RGP nucleotide sequences
    :param genes: Write all nucleotide CDS sequences
    :param gene_families: Write representative nucleotide sequences of gene families.
    :param prot_families: Write representative amino acid sequences of gene families.
    :param compress: Compress the file in .gz
    :param disable_bar: Disable progress bar
    """
    if not any(x for x in [regions, genes, prot_families, gene_families]):
        raise Exception("You did not indicate what file you wanted to write.")

    need_annotations = False
    need_families = False
    need_graph = False
    need_partitions = False
    need_spots = False
    need_regions = False
    need_modules = False

    if any(x is not None for x in [regions, genes, gene_families, prot_families]):
        need_annotations = True
        need_families = True
    if regions is not None or any(x == "rgp" for x in (genes, gene_families, prot_families)):
        need_regions = True
    if any(x in ["persistent", "shell", "cloud"] for x in (genes, gene_families, prot_families)):
        need_partitions = True
    for x in (genes, gene_families, prot_families):
        if x is not None and 'module_' in x:
            need_modules = True

    if not (need_annotations or need_families or need_graph or need_partitions or
            need_spots or need_regions or need_modules):
        # then nothing is needed, then something is wrong.
        # find which filter was provided
        provided_filter = ''
        if genes is not None:
            provided_filter = genes
        if gene_families is not None:
            provided_filter = gene_families
        if prot_families is not None:
            provided_filter = prot_families
        if regions is not None:
            provided_filter = regions
        raise Exception(f"The filter that you indicated '{provided_filter}' was not understood by PPanGGOLiN. "
                        f"{poss_values_log}")
    ex_gene_sequences = Exception("The provided pangenome has no gene sequences. "
                                  "This is not compatible with any of the following options : --genes, --gene_families")
    ex_gene_family_sequences = Exception("The provided pangenome has no gene families. "
                                         "This is not compatible with any of the following options : "
                                         "--prot_families, --gene_families")
    if pangenome.status["geneSequences"] not in ["inFile"] and (genes or gene_families):
        raise ex_gene_sequences
    if pangenome.status["geneFamilySequences"] not in ["Loaded", "Computed", "inFile"] and prot_families:
        raise ex_gene_family_sequences

    check_pangenome_info(pangenome, need_annotations=need_annotations, need_families=need_families,
                         need_graph=need_graph, need_partitions=need_partitions, need_rgp=need_regions,
                         need_spots=need_spots, need_modules=need_modules, disable_bar=disable_bar)

    if prot_families is not None:
        write_fasta_prot_fam(pangenome, output, prot_families, soft_core, compress, disable_bar)
    if gene_families is not None:
        write_fasta_gene_fam(pangenome, output, gene_families, soft_core, compress, disable_bar)
    if genes is not None:
        write_gene_sequences(pangenome, output, genes, soft_core, compress, disable_bar)
    if regions is not None:
        write_regions_sequences(pangenome, output, regions, fasta, anno, compress, disable_bar)


def launch(args: argparse.Namespace):
    """
    Command launcher

    :param args: All arguments provide by user
    """
    if args.regions is not None and args.fasta is None and args.anno is None:
        raise Exception("The --regions options requires the use of --anno or --fasta "
                        "(You need to provide the same file used to compute the pangenome)")
    mk_outdir(args.output, args.force)
    pangenome = Pangenome()
    pangenome.add_file(args.pangenome)
    write_sequence_files(pangenome, args.output, fasta=args.fasta, anno=args.anno, soft_core=args.soft_core,
                         regions=args.regions, genes=args.genes, gene_families=args.gene_families,
                         prot_families=args.prot_families, compress=args.compress, disable_bar=args.disable_prog_bar)


def subparser(sub_parser: argparse._SubParsersAction) -> argparse.ArgumentParser:
    """
    Subparser to launch PPanGGOLiN in Command line

    :param sub_parser : sub_parser for align command

    :return : parser arguments for align command
    """
    parser = sub_parser.add_parser("fasta", formatter_class=argparse.ArgumentDefaultsHelpFormatter)
    parser_seq(parser)
    return parser


def parser_seq(parser: argparse.ArgumentParser):
    """
    Parser for specific argument of fasta command

    :param parser: parser for align argument
    """
    required = parser.add_argument_group(title="Required arguments",
                                         description="One of the following arguments is required :")
    required.add_argument('-p', '--pangenome', required=False, type=Path, help="The pangenome .h5 file")
    required.add_argument('-o', '--output', required=True, type=Path,
                          help="Output directory where the file(s) will be written")

    context = parser.add_argument_group(title="Contextually required arguments",
                                        description="With --regions, the following arguments are required:")
    context.add_argument('--fasta', required=False, type=Path,
                         help="A tab-separated file listing the organism names, and the fasta filepath of its genomic "
                              "sequence(s) (the fastas can be compressed with gzip). One line per organism.")
    context.add_argument('--anno', required=False, type=Path,
                         help="A tab-separated file listing the organism names, and the gff/gbff filepath of its "
                              "annotations (the files can be compressed with gzip). One line per organism. "
                              "If this is provided, those annotations will be used.")
    onereq = parser.add_argument_group(title="Output file",
                                       description="At least one of the following argument is required. "
                                                   "Indicating 'all' writes all elements. Writing a partition "
                                                   "('persistent', 'shell' or 'cloud') write the elements associated "
                                                   "to said partition. Writing 'rgp' writes elements associated to RGPs"
                                       )
    onereq.add_argument("--genes", required=False, type=str, choices=poss_values,
                        help=f"Write all nucleotide CDS sequences. {poss_values_log}")
    onereq.add_argument("--prot_families", required=False, type=str, choices=poss_values,
                        help=f"Write representative amino acid sequences of gene families. {poss_values_log}")
    onereq.add_argument("--gene_families", required=False, type=str, choices=poss_values,
                        help=f"Write representative nucleotide sequences of gene families. {poss_values_log}")
    optional = parser.add_argument_group(title="Optional arguments")
    # could make choice to allow customization
    optional.add_argument("--regions", required=False, type=str, choices=["all", "complete"],
                          help="Write the RGP nucleotide sequences (requires --anno or --fasta used to compute "
                               "the pangenome to be given)")
    optional.add_argument("--soft_core", required=False, type=restricted_float, default=0.95,
                          help="Soft core threshold to use if 'softcore' partition is chosen")
    optional.add_argument("--compress", required=False, action="store_true", help="Compress the files in .gz")


if __name__ == '__main__':
    """To test local change and allow using debugger"""
    from ppanggolin.utils import set_verbosity_level, add_common_arguments

    main_parser = argparse.ArgumentParser(
        description="Depicting microbial species diversity via a Partitioned PanGenome Graph Of Linked Neighbors",
        formatter_class=argparse.RawTextHelpFormatter)

    parser_seq(main_parser)
    add_common_arguments(main_parser)
    set_verbosity_level(main_parser.parse_args())
    launch(main_parser.parse_args())<|MERGE_RESOLUTION|>--- conflicted
+++ resolved
@@ -114,11 +114,7 @@
     elif partition == "core":
         logging.getLogger("PPanGGOLiN").info(f"Writing the representative {type_name} of the {partition} gene families...")
         for fam in pangenome.gene_families:
-<<<<<<< HEAD
-            if len(fam.organisms) == pangenome.number_of_organisms:
-=======
             if fam.number_of_organisms == pangenome.number_of_organisms:
->>>>>>> 3d7b9446
                 genefams.add(fam)
     elif "module_" in partition:
         logging.getLogger("PPanGGOLiN").info(f"Writing the representation {type_name} of {partition} gene families...")
