--- conflicted
+++ resolved
@@ -7,11 +7,7 @@
 import re
 import subprocess
 from pathlib import Path
-<<<<<<< HEAD
-from typing import TextIO, Dict, Set, Iterable
-=======
 from typing import Dict, Set, Iterable, Union
->>>>>>> 6a2be8be
 import tempfile
 import shutil
 
@@ -22,13 +18,9 @@
 from ppanggolin.pangenome import Pangenome
 from ppanggolin.geneFamily import GeneFamily
 from ppanggolin.genome import Gene, Organism
-<<<<<<< HEAD
-from ppanggolin.utils import write_compressed_or_not, mk_outdir, read_compressed_or_not, restricted_float, \
-    detect_filetype
-=======
+
 from ppanggolin.utils import (write_compressed_or_not, mk_outdir, create_tmpdir, read_compressed_or_not,
                               restricted_float, detect_filetype)
->>>>>>> 6a2be8be
 from ppanggolin.formats.readBinaries import check_pangenome_info, write_gene_sequences_from_pangenome_file
 
 module_regex = re.compile(r'^module_\d+')  # \d == [0-9]
@@ -124,13 +116,8 @@
                          need_spots=need_spots, need_modules=need_modules, disable_bar=disable_bar)
 
 
-<<<<<<< HEAD
-def write_gene_sequences_from_annotations(genes_to_write: Iterable[Gene], file_obj: TextIO, add: str = '',
-                                          disable_bar: bool = False):
-=======
 def write_gene_sequences_from_annotations(genes_to_write: Iterable[Gene], output: Path, add: str = '',
                                           compress: bool = False, disable_bar: bool = False):
->>>>>>> 6a2be8be
     """
     Writes the CDS sequences to a File object,
     and adds the string provided through `add` in front of it.
@@ -191,30 +178,6 @@
     logging.getLogger("PPanGGOLiN").debug("Translate sequence ...")
     seqdb = tmpdir / 'translate_db'
     cmd = list(map(str, ["mmseqs", "translatenucs", seq_nucdb, seqdb, "--threads", cpu, "--translation-table", code]))
-    logging.getLogger("PPanGGOLiN").debug(" ".join(cmd))
-    subprocess.run(cmd, stdout=subprocess.DEVNULL, check=True)
-    return seqdb
-
-
-def translate_genes(sequences: TextIO, tmpdir: Path, threads: int = 1, code: int = 11) -> Path:
-    """Translate nucleotide sequences into MMSeqs2 amino acid sequences database
-
-    :param sequences: File with the nucleotide sequences
-    :param tmpdir: Temporary directory to save the MMSeqs2 files
-    :param threads: Number of available threads to use
-    :param code: Translation code to use
-
-    :return: Path to the MMSeqs2 database
-    """
-    seq_nucdb = tmpdir / 'nucleotide_sequences_db'
-    cmd = list(map(str, ["mmseqs", "createdb", "--createdb-mode", 1, sequences.name, seq_nucdb]))
-    logging.getLogger("PPanGGOLiN").debug(" ".join(cmd))
-    logging.getLogger("PPanGGOLiN").info("Creating sequence database...")
-    subprocess.run(cmd, stdout=subprocess.DEVNULL, check=True)
-    logging.getLogger("PPanGGOLiN").debug("Translate sequence ...")
-    seqdb = tmpdir / 'aa_db'
-    cmd = list(
-        map(str, ["mmseqs", "translatenucs", seq_nucdb, seqdb, "--threads", threads, "--translation-table", code]))
     logging.getLogger("PPanGGOLiN").debug(" ".join(cmd))
     subprocess.run(cmd, stdout=subprocess.DEVNULL, check=True)
     return seqdb
@@ -298,47 +261,7 @@
             outpath.unlink()
             logging.getLogger("PPanGGOLiN").info(f"Done writing the gene sequences : '{outpath}.gz'")
         else:
-<<<<<<< HEAD
-            # this should never happen if the pangenome has been properly checked before launching this function.
-            raise AttributeError("The pangenome does not include gene sequences")
-    logging.getLogger("PPanGGOLiN").info(f"Done writing the gene sequences : '{outpath}'")
-=======
             logging.getLogger("PPanGGOLiN").info(f"Done writing the gene sequences : '{outpath}'")
->>>>>>> 6a2be8be
-
-
-def write_gene_protein_sequences(pangenome: Pangenome, output: Path, genes_prot: str, soft_core: float = 0.95,
-                                 compress: bool = False, keep_tmp: bool = False, tmp: Path = None,
-                                 threads: int = 1, code: int = 11, disable_bar: bool = False):
-    """ Write all amino acid sequences from given genes in pangenome
-
-    :param pangenome: Pangenome object with gene families sequences
-    :param output: Path to output directory
-    :param genes_prot: Selected partition of gene
-    :param soft_core: Soft core threshold to use
-    :param compress: Compress the file in .gz
-    :param keep_tmp: Keep temporary directory
-    :param tmp: Path to temporary directory
-    :param threads: Number of threads available
-    :param code: Genetic code use to translate nucleotide sequences to protein sequences
-    :param disable_bar: Disable progress bar
-    """
-    tmpdir = tmp / "translateGenes" if tmp is not None else Path(f"{tempfile.gettempdir()}/translateGenes")
-    mk_outdir(tmpdir, True, True)
-
-    write_gene_sequences(pangenome, tmpdir, genes_prot, soft_core, compress, disable_bar)
-
-    with open(tmpdir / f"{genes_prot}_genes.fna") as sequences:
-        translate_db = translate_genes(sequences, tmpdir, threads, code)
-    outpath = output / f"{genes_prot}_protein_genes.fna"
-    cmd = list(map(str, ["mmseqs", "convert2fasta", translate_db, outpath]))
-    logging.getLogger("PPanGGOLiN").debug(" ".join(cmd))
-    subprocess.run(cmd, stdout=subprocess.DEVNULL, check=True)
-    logging.getLogger("PPanGGOLiN").info(f"Done writing the gene sequences : '{outpath}'")
-
-    if not keep_tmp:
-        logging.getLogger("PPanGGOLiN").debug("Clean temporary directory")
-        shutil.rmtree(tmpdir)
 
 
 def select_families(pangenome: Pangenome, partition: str, type_name: str, soft_core: float = 0.95) -> Set[GeneFamily]:
@@ -579,11 +502,7 @@
     for line in read_compressed_or_not(organisms_file):
         elements = [el.strip() for el in line.split("\t")]
         if len(elements) <= 1:
-<<<<<<< HEAD
-            raise SyntaxError(f"No tabulation separator found in given --fasta or --anno file: '{organisms_file}'")
-=======
             raise ValueError(f"No tabulation separator found in given --fasta or --anno file: '{organisms_file}'")
->>>>>>> 6a2be8be
         org_dict[elements[0]] = Path(elements[1])
         if not org_dict[elements[0]].exists():  # Check tsv sanity test if it's not one it's the other
             org_dict[elements[0]] = organisms_file.parent.joinpath(org_dict[elements[0]])
@@ -615,11 +534,7 @@
 
 
 def write_sequence_files(pangenome: Pangenome, output: Path, fasta: Path = None, anno: Path = None,
-<<<<<<< HEAD
-                         soft_core: float = 0.95, regions: str = None, genes: str = None, genes_prot: str = None,
-=======
                          soft_core: float = 0.95, regions: str = None, genes: str = None, proteins: str = None,
->>>>>>> 6a2be8be
                          gene_families: str = None, prot_families: str = None, compress: bool = False,
                          disable_bar: bool = False, **translate_kwgs):
     """
@@ -632,22 +547,14 @@
     :param soft_core: Soft core threshold to use
     :param regions: Write the RGP nucleotide sequences
     :param genes: Write all nucleotide CDS sequences
-<<<<<<< HEAD
-    :param genes_prot: Write amino acid CDS sequences.
-=======
     :param proteins: Write amino acid CDS sequences.
->>>>>>> 6a2be8be
     :param gene_families: Write representative nucleotide sequences of gene families.
     :param prot_families: Write representative amino acid sequences of gene families.
     :param compress: Compress the file in .gz
     :param disable_bar: Disable progress bar
     """
 
-<<<<<<< HEAD
-    check_pangenome_to_write_sequences(pangenome, regions, genes, genes_prot, gene_families, prot_families, disable_bar)
-=======
     check_pangenome_to_write_sequences(pangenome, regions, genes, proteins, gene_families, prot_families, disable_bar)
->>>>>>> 6a2be8be
 
     if prot_families is not None:
         write_fasta_prot_fam(pangenome, output, prot_families, soft_core, compress, disable_bar)
@@ -655,15 +562,9 @@
         write_fasta_gene_fam(pangenome, output, gene_families, soft_core, compress, disable_bar)
     if genes is not None:
         write_gene_sequences(pangenome, output, genes, soft_core, compress, disable_bar)
-<<<<<<< HEAD
-    if genes_prot is not None:
-        write_gene_protein_sequences(pangenome, output, genes_prot, soft_core, compress,
-                                     disable_bar=disable_bar, **translate_kwgs)
-=======
     if proteins is not None:
         write_gene_protein_sequences(pangenome, output, proteins, soft_core, compress, disable_bar=disable_bar,
                                      **translate_kwgs)
->>>>>>> 6a2be8be
     if regions is not None:
         write_regions_sequences(pangenome, output, regions, fasta, anno, compress, disable_bar)
 
@@ -676,22 +577,14 @@
     """
     check_write_sequences_args(args)
     translate_kwgs = {"code": args.translation_table,
-<<<<<<< HEAD
-                      "threads": args.threads,
-=======
                       "cpu": args.cpu,
->>>>>>> 6a2be8be
                       "tmp": args.tmpdir,
                       "keep_tmp": args.keep_tmp}
     mk_outdir(args.output, args.force)
     pangenome = Pangenome()
     pangenome.add_file(args.pangenome)
     write_sequence_files(pangenome, args.output, fasta=args.fasta, anno=args.anno, soft_core=args.soft_core,
-<<<<<<< HEAD
-                         regions=args.regions, genes=args.genes, genes_prot=args.genes_prot,
-=======
                          regions=args.regions, genes=args.genes, proteins=args.proteins,
->>>>>>> 6a2be8be
                          gene_families=args.gene_families, prot_families=args.prot_families, compress=args.compress,
                          disable_bar=args.disable_prog_bar, **translate_kwgs)
 
@@ -756,11 +649,7 @@
                                        )
     onereq.add_argument("--genes", required=False, type=filter_values,
                         help=f"Write all nucleotide CDS sequences. {poss_values_log}")
-<<<<<<< HEAD
-    onereq.add_argument("--genes_prot", required=False, type=filter_values,
-=======
     onereq.add_argument("--proteins", required=False, type=filter_values,
->>>>>>> 6a2be8be
                         help=f"Write representative amino acid sequences of genes. {poss_values_log}")
     onereq.add_argument("--prot_families", required=False, type=filter_values,
                         help=f"Write representative amino acid sequences of gene families. {poss_values_log}")
@@ -777,11 +666,7 @@
     optional.add_argument("--compress", required=False, action="store_true", help="Compress the files in .gz")
     optional.add_argument("--translation_table", required=False, default="11",
                           help="Translation table (genetic code) to use.")
-<<<<<<< HEAD
-    optional.add_argument("--threads", required=False, default=1, type=int, help="Number of available threads")
-=======
     optional.add_argument("--cpu", required=False, default=1, type=int, help="Number of available threads")
->>>>>>> 6a2be8be
     optional.add_argument("--tmpdir", required=False, type=Path, default=Path(tempfile.gettempdir()),
                           help="directory for storing temporary files")
     optional.add_argument("--keep_tmp", required=False, default=False, action="store_true",
