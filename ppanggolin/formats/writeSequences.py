#!/usr/bin/env python3
# coding:utf-8

# default libraries
import argparse
import logging
import re
import subprocess
from pathlib import Path
<<<<<<< HEAD
from typing import TextIO, Dict, Set, Iterable, Union
=======
from typing import Dict, Set, Iterable, Union
>>>>>>> 767092fc
import tempfile
import shutil

# installed libraries
from tqdm import tqdm

# local libraries
from ppanggolin.pangenome import Pangenome
from ppanggolin.geneFamily import GeneFamily
from ppanggolin.genome import Gene, Organism
<<<<<<< HEAD
from ppanggolin.utils import (write_compressed_or_not, mk_outdir, read_compressed_or_not, restricted_float,
                              detect_filetype, run_subprocess)
=======
from ppanggolin.utils import (write_compressed_or_not, mk_outdir, create_tmpdir, read_compressed_or_not,
                              restricted_float, detect_filetype)
>>>>>>> 767092fc
from ppanggolin.formats.readBinaries import check_pangenome_info, write_gene_sequences_from_pangenome_file

module_regex = re.compile(r'^module_\d+')  # \d == [0-9]
poss_values = ['all', 'persistent', 'shell', 'cloud', 'rgp', 'softcore', 'core', module_regex]
poss_values_log = f"Possible values are {', '.join(poss_values[:-1])}, module_X with X being a module id."


def check_write_sequences_args(args: argparse.Namespace) -> None:
    """Check arguments compatibility in CLI

    :param args: argparse namespace arguments from CLI

    :raises argparse.ArgumentTypeError: if region is given but neither fasta nor anno is given
    """
    if args.regions is not None and args.fasta is None and args.anno is None:
        raise argparse.ArgumentError(argument=None,
                                     message="The --regions options requires the use of --anno or --fasta "
                                             "(You need to provide the same file used to compute the pangenome)")


def check_pangenome_to_write_sequences(pangenome: Pangenome, regions: str = None, genes: str = None,
                                       genes_prot: str = None, gene_families: str = None,
                                       prot_families: str = None, disable_bar: bool = False):
    """Check and load required information from pangenome

    :param pangenome: Empty pangenome
    :param regions: Check and load the RGP
    :param genes: Check and load the genes
    :param genes_prot: Write amino acid CDS sequences.
    :param gene_families: Check and load the gene families to write representative nucleotide sequences.
    :param prot_families: Check and load the gene families to write representative amino acid sequences.
    :param disable_bar: Disable progress bar

    :raises AssertionError: if not any arguments to write any file is given
    :raises ValueError: if the given filter is not recognized
    :raises AttributeError: if the pangenome does not contain the required information
    """
    if not any(x for x in [regions, genes, genes_prot, prot_families, gene_families]):
        raise AssertionError("You did not indicate what file you wanted to write.")

    need_annotations = False
    need_families = False
    need_graph = False
    need_partitions = False
    need_spots = False
    need_regions = False
    need_modules = False

    if prot_families is not None:
        need_families = True
        if prot_families in ["core", "softcore"]:
            need_annotations = True

    if any(x is not None for x in [regions, genes, genes_prot, gene_families]):
        need_annotations = True
        need_families = True
    if regions is not None or any(x == "rgp" for x in (genes, gene_families, prot_families)):
        need_annotations = True
        need_regions = True
    if any(x in ["persistent", "shell", "cloud"] for x in (genes, gene_families, prot_families)):
        need_partitions = True
    for x in (genes, gene_families, prot_families):
        if x is not None and 'module_' in x:
            need_modules = True

    if not (need_annotations or need_families or need_graph or need_partitions or
            need_spots or need_regions or need_modules):
        # then nothing is needed, then something is wrong.
        # find which filter was provided
        provided_filter = ''
        if genes is not None:
            provided_filter = genes
        if genes_prot is not None:
            provided_filter = genes_prot
        if gene_families is not None:
            provided_filter = gene_families
        if prot_families is not None:
            provided_filter = prot_families
        if regions is not None:
            provided_filter = regions
        raise ValueError(f"The filter that you indicated '{provided_filter}' was not understood by PPanGGOLiN. "
                         f"{poss_values_log}")

    if pangenome.status["geneSequences"] not in ["inFile"] and (genes or gene_families):
        raise AttributeError("The provided pangenome has no gene sequences. "
                             "This is not compatible with any of the following options : --genes, --gene_families")
    if pangenome.status["geneFamilySequences"] not in ["Loaded", "Computed", "inFile"] and prot_families:
        raise AttributeError("The provided pangenome has no gene families. This is not compatible with any of "
                             "the following options : --prot_families, --gene_families")

    check_pangenome_info(pangenome, need_annotations=need_annotations, need_families=need_families,
                         need_graph=need_graph, need_partitions=need_partitions, need_rgp=need_regions,
                         need_spots=need_spots, need_modules=need_modules, disable_bar=disable_bar)


<<<<<<< HEAD
def write_gene_sequences_from_annotations(genes_to_write: Iterable[Gene], file_obj: TextIO, add: str = '',
                                          disable_bar: bool = False):
=======
def write_gene_sequences_from_annotations(genes_to_write: Iterable[Gene], output: Path, add: str = '',
                                          compress: bool = False, disable_bar: bool = False):
>>>>>>> 767092fc
    """
    Writes the CDS sequences to a File object,
    and adds the string provided through `add` in front of it.
    Loads the sequences from previously computed or loaded annotations.

    :param genes_to_write: Genes to write.
    :param output: Path to output file to write sequences.
    :param add: Add prefix to gene ID.
    :param compress: Compress the file in .gz
    :param disable_bar: Disable progress bar.
    """
    logging.getLogger("PPanGGOLiN").info(f"Writing all CDS sequences in {output.absolute()}")
    with write_compressed_or_not(output, compress) as file_obj:
        for gene in tqdm(genes_to_write, unit="gene", disable=disable_bar):
            if gene.type == "CDS":
                file_obj.write(f'>{add}{gene.ID}\n')
                file_obj.write(f'{gene.dna}\n')


def create_mmseqs_db(sequences: Iterable[Path], db_name: str, tmpdir: Path, db_mode: int = 0, db_type: int = 0) -> Path:
    """Create a MMseqs2 database from a sequences file.

    :param sequences: File with the sequences
    :param db_name: name of the database
    :param tmpdir: Temporary directory to save the MMSeqs2 files
    :param db_mode: Createdb mode 0: copy data, 1: soft link data and write new index (works only with single line fasta/q)
    :param db_type: Database type 0: auto, 1: amino acid 2: nucleotides

    :return: Path to the MMSeqs2 database
    """
    assert db_mode in [0, 1], f"Createdb mode must be 0 or 1, given {db_mode}"
    assert db_type in [0, 1, 2], f"dbtype must be 0, 1 or 2, given {db_type}"

    seq_nucdb = tmpdir / db_name
    cmd = ["mmseqs", "createdb", "--createdb-mode", db_mode, "--dbtype", db_type]
    cmd += [seq.absolute().as_posix() for seq in sequences] + [seq_nucdb.absolute()]
    cmd = list(map(str, cmd))
    logging.getLogger("PPanGGOLiN").debug(" ".join(cmd))
    logging.getLogger("PPanGGOLiN").info("Creating sequence database...")
    subprocess.run(cmd, stdout=subprocess.DEVNULL, check=True)
    return seq_nucdb


def translate_genes(sequences: Union[Path, Iterable[Path]], tmpdir: Path, cpu: int = 1,
                    is_single_line_fasta: bool = False, code: int = 11) -> Path:
    """Translate nucleotide sequences into MMSeqs2 amino acid sequences database

    :param sequences: File with the nucleotide sequences
    :param tmpdir: Temporary directory to save the MMSeqs2 files
    :param cpu: Number of available threads to use
    :param is_single_line_fasta: Allow to use soft link in MMSeqs2 database
    :param code: Translation code to use

    :return: Path to the MMSeqs2 database
    """
    seq_nucdb = create_mmseqs_db([sequences] if isinstance(sequences, Path) else sequences, 'nucleotides_db',
                                 tmpdir, db_mode=1 if is_single_line_fasta else 0, db_type=2)
    logging.getLogger("PPanGGOLiN").debug("Translate sequence ...")
    seqdb = tmpdir / 'translate_db'
    cmd = list(map(str, ["mmseqs", "translatenucs", seq_nucdb, seqdb, "--threads", cpu, "--translation-table", code]))
    logging.getLogger("PPanGGOLiN").debug(" ".join(cmd))
    subprocess.run(cmd, stdout=subprocess.DEVNULL, check=True)
    return seqdb


def create_mmseqs_db(sequences: Iterable[Path], db_name: str, tmpdir: Path, db_mode: int = 0, db_type: int = 0) -> Path:
    """Create a MMseqs2 database from a sequences file.

    :param sequences: File with the sequences
    :param db_name: name of the database
    :param tmpdir: Temporary directory to save the MMSeqs2 files
    :param db_mode: Createdb mode 0: copy data, 1: soft link data and write new index (works only with single line fasta/q)
    :param db_type: Database type 0: auto, 1: amino acid 2: nucleotides

    :return: Path to the MMSeqs2 database
    """
    assert db_mode in [0, 1], f"Createdb mode must be 0 or 1, given {db_mode}"
    assert db_type in [0, 1, 2], f"dbtype must be 0, 1 or 2, given {db_type}"

    seq_nucdb = tmpdir / db_name
    cmd = ["mmseqs", "createdb", "--createdb-mode", db_mode, "--dbtype", db_type]
    cmd += [seq.absolute().as_posix() for seq in sequences] + [seq_nucdb]
    cmd = list(map(str, cmd))
    logging.getLogger("PPanGGOLiN").info("Creating sequence database...")
    run_subprocess(cmd, msg="MMSeqs createdb failed with the following error:\n")
    return seq_nucdb


def translate_genes(sequences: Union[Path, Iterable[Path]], db_name: str, tmpdir: Path, threads: int = 1,
                    is_single_line_fasta: bool = False, code: int = 11) -> Path:
    """Translate nucleotide sequences into MMSeqs2 amino acid sequences database

    :param sequences: File with the nucleotide sequences
    :param db_name: name of the output database
    :param tmpdir: Temporary directory to save the MMSeqs2 files
    :param threads: Number of available threads to use
    :param is_single_line_fasta: Allow to use soft link in MMSeqs2 database
    :param code: Translation code to use

    :return: Path to the MMSeqs2 database
    """
    seq_nucdb = create_mmseqs_db([sequences] if isinstance(sequences, Path) else sequences, f'{db_name}_nt_db',
                                 tmpdir, db_mode=1 if is_single_line_fasta else 0, db_type=2)
    logging.getLogger("PPanGGOLiN").debug("Translate sequence ...")
    seqdb = tmpdir / db_name
    cmd = list(map(str, ["mmseqs", "translatenucs", seq_nucdb, seqdb, "--threads", threads, "--translation-table", code]))
    run_subprocess(cmd, msg="MMSeqs translatenucs failed with the following error:\n")
    return seqdb


def write_gene_sequences(pangenome: Pangenome, output: Path, genes: str, soft_core: float = 0.95,
                         compress: bool = False, disable_bar: bool = False) -> Path:
    """
    Write all nucleotide CDS sequences

    :param pangenome: Pangenome object with gene families sequences
    :param output: Path to output directory
    :param genes: Selected partition of gene
    :param soft_core: Soft core threshold to use
    :param compress: Compress the file in .gz
    :param disable_bar: Disable progress bar

    :raises AttributeError: If the pangenome does not contain gene sequences
    """

    logging.getLogger("PPanGGOLiN").info("Writing all the gene nucleotide sequences...")
    outpath = output / f"{genes}_genes.fna"

    genefams = set()
    genes_to_write = []
    if genes == "rgp":
        logging.getLogger("PPanGGOLiN").info("Writing the gene nucleotide sequences in RGPs...")
        for region in pangenome.regions:
            genes_to_write.extend(region.genes)
    else:
        genefams = select_families(pangenome, genes, "gene nucleotide sequences", soft_core)

    for fam in genefams:
        genes_to_write.extend(fam.genes)

    logging.getLogger("PPanGGOLiN").info(f"There are {len(genes_to_write)} genes to write")
    if pangenome.status["geneSequences"] in ["inFile"]:
        write_gene_sequences_from_pangenome_file(pangenome.file, outpath, set([gene.ID for gene in genes_to_write]),
                                                 compress=compress, disable_bar=disable_bar)
    elif pangenome.status["geneSequences"] in ["Computed", "Loaded"]:
        write_gene_sequences_from_annotations(genes_to_write, outpath, compress=compress, disable_bar=disable_bar)
    else:
        # this should never happen if the pangenome has been properly checked before launching this function.
        raise AttributeError("The pangenome does not include gene sequences")
    logging.getLogger("PPanGGOLiN").info(f"Done writing the gene sequences : '{outpath}{'.gz' if compress else ''}'")
    return outpath


def write_gene_protein_sequences(pangenome: Pangenome, output: Path, proteins: str, soft_core: float = 0.95,
                                 compress: bool = False, keep_tmp: bool = False, tmp: Path = None,
                                 cpu: int = 1, code: int = 11, disable_bar: bool = False):
    """ Write all amino acid sequences from given genes in pangenome

    :param pangenome: Pangenome object with gene families sequences
    :param output: Path to output directory
    :param proteins: Selected partition of gene
    :param soft_core: Soft core threshold to use
    :param compress: Compress the file in .gz
    :param keep_tmp: Keep temporary directory
    :param tmp: Path to temporary directory
    :param cpu: Number of threads available
    :param code: Genetic code use to translate nucleotide sequences to protein sequences
    :param disable_bar: Disable progress bar
    """
    with create_tmpdir(tmp if tmp is not None else Path(tempfile.gettempdir()),
                       basename="translateGenes", keep_tmp=keep_tmp) as tmpdir:

        write_gene_sequences(pangenome, tmpdir, proteins, soft_core, compress, disable_bar)

        pangenome_sequences = tmpdir / f"{proteins}_genes.fna{'.gz' if compress else ''}"
        translate_db = translate_genes(sequences=pangenome_sequences, tmpdir=tmpdir,
                                       cpu=cpu, is_single_line_fasta=True, code=code)
        outpath = output / f"{proteins}_protein_genes.fna"
        cmd = list(map(str, ["mmseqs", "convert2fasta", translate_db, outpath]))
        logging.getLogger("PPanGGOLiN").debug(" ".join(cmd))
        subprocess.run(cmd, stdout=subprocess.DEVNULL, check=True)
        if compress:
            with write_compressed_or_not(outpath, compress) as compress_file:
                with open(outpath, "r") as sequence_file:
                    shutil.copyfileobj(sequence_file, compress_file)
            outpath.unlink()
            logging.getLogger("PPanGGOLiN").info(f"Done writing the gene sequences : '{outpath}.gz'")
        else:
<<<<<<< HEAD
            # this should never happen if the pangenome has been properly checked before launching this function.
            raise AttributeError("The pangenome does not include gene sequences")
    logging.getLogger("PPanGGOLiN").info(f"Done writing the gene sequences : '{outpath}'")


def write_gene_protein_sequences(pangenome: Pangenome, output: Path, proteins: str, soft_core: float = 0.95,
                                 compress: bool = False, keep_tmp: bool = False, tmp: Path = None,
                                 threads: int = 1, code: int = 11, disable_bar: bool = False):
    """ Write all amino acid sequences from given genes in pangenome

    :param pangenome: Pangenome object with gene families sequences
    :param output: Path to output directory
    :param proteins: Selected partition of gene
    :param soft_core: Soft core threshold to use
    :param compress: Compress the file in .gz
    :param keep_tmp: Keep temporary directory
    :param tmp: Path to temporary directory
    :param threads: Number of threads available
    :param code: Genetic code use to translate nucleotide sequences to protein sequences
    :param disable_bar: Disable progress bar
    """
    tmpdir = tmp / "translateGenes" if tmp is not None else Path(f"{tempfile.gettempdir()}/translateGenes")
    mk_outdir(tmpdir, True, True)

    write_gene_sequences(pangenome, tmpdir, proteins, soft_core, compress, disable_bar)

    pangenome_sequences = tmpdir / f"{proteins}_genes.fna"
    translate_db = translate_genes(pangenome_sequences, 'aa_db', tmpdir, threads, True, code)
    outpath = output / f"{proteins}_protein_genes.fna"
    cmd = list(map(str, ["mmseqs", "convert2fasta", translate_db, outpath]))
    run_subprocess(cmd, msg="MMSeqs convert2fasta failed with the following error:\n")
    logging.getLogger("PPanGGOLiN").info(f"Done writing the gene sequences : '{outpath}'")
=======
            logging.getLogger("PPanGGOLiN").info(f"Done writing the gene sequences : '{outpath}'")
>>>>>>> 767092fc

    if not keep_tmp:
        logging.getLogger("PPanGGOLiN").debug("Clean temporary directory")
        shutil.rmtree(tmpdir)


def select_families(pangenome: Pangenome, partition: str, type_name: str, soft_core: float = 0.95) -> Set[GeneFamily]:
    """
    function used to filter down families to the given partition

    :param pangenome: Pangenome object
    :param partition: Selected partition
    :param type_name: Which type of sequence we want. Gene families, protein, gene
    :param soft_core: Soft core threshold to use

    :return: Selected gene families
    """
    genefams = set()
    if partition == 'all':
        logging.getLogger("PPanGGOLiN").info(f"Writing all of the {type_name}...")
        genefams = pangenome.gene_families

    elif partition in ['persistent', 'shell', 'cloud']:
        logging.getLogger("PPanGGOLiN").info(f"Writing the {type_name} of the {partition}...")
        for fam in pangenome.gene_families:
            if fam.named_partition == partition:
                genefams.add(fam)

    elif partition == "rgp":
        logging.getLogger("PPanGGOLiN").info(f"Writing the {type_name} in RGPs...")
        for region in pangenome.regions:
            genefams |= set(region.families)

    elif partition == "softcore":
        logging.getLogger("PPanGGOLiN").info(
            f"Writing the {type_name} in {partition} genome, that are present in more than {soft_core} of genomes")
        threshold = pangenome.number_of_organisms * soft_core
        for fam in pangenome.gene_families:
            if fam.number_of_organisms >= threshold:
                genefams.add(fam)

    elif partition == "core":
        logging.getLogger("PPanGGOLiN").info(f"Writing the representative {type_name} of the {partition} "
                                             "gene families...")
        for fam in pangenome.gene_families:
            if fam.number_of_organisms == pangenome.number_of_organisms:
                genefams.add(fam)

    elif "module_" in partition:
        logging.getLogger("PPanGGOLiN").info(f"Writing the representation {type_name} of {partition} gene families...")
        mod_id = int(partition.replace("module_", ""))
        for mod in pangenome.modules:
            # could be way more efficient with a dict structure instead of a set
            if mod.ID == mod_id:
                genefams |= set(mod.families)
                break
    return genefams


def write_fasta_gene_fam(pangenome: Pangenome, output: Path, gene_families: str, soft_core: float = 0.95,
                         compress: bool = False, disable_bar=False):
    """
    Write representative nucleotide sequences of gene families

    :param pangenome: Pangenome object with gene families sequences
    :param output: Path to output directory
    :param gene_families: Selected partition of gene families
    :param soft_core: Soft core threshold to use
    :param compress: Compress the file in .gz
    :param disable_bar: Disable progress bar
    """

    outpath = output / f"{gene_families}_nucleotide_families.fasta"

    genefams = select_families(pangenome, gene_families, "representative nucleotide sequences of the gene families",
                               soft_core)

    write_gene_sequences_from_pangenome_file(pangenome.file, outpath, [fam.name for fam in genefams],
                                             compress=compress, disable_bar=disable_bar)

    logging.getLogger("PPanGGOLiN").info("Done writing the representative nucleotide sequences "
                                         f"of the gene families : '{outpath}{'.gz' if compress else ''}")


def write_fasta_prot_fam(pangenome: Pangenome, output: Path, prot_families: str, soft_core: float = 0.95,
                         compress: bool = False, disable_bar: bool = False):
    """
    Write representative amino acid sequences of gene families.

    :param pangenome: Pangenome object with gene families sequences
    :param output: Path to output directory
    :param prot_families: Selected partition of protein families
    :param soft_core: Soft core threshold to use
    :param compress: Compress the file in .gz
    :param disable_bar: Disable progress bar
    """

    outpath = output / f"{prot_families}_protein_families.faa"

    genefams = select_families(pangenome, prot_families, "representative amino acid sequences of the gene families",
                               soft_core)

    with write_compressed_or_not(outpath, compress) as fasta:
        for fam in tqdm(genefams, unit="prot families", disable=disable_bar):
            fasta.write('>' + fam.name + "\n")
            fasta.write(fam.sequence + "\n")
    logging.getLogger("PPanGGOLiN").info(f"Done writing the representative amino acid sequences of the gene families:"
                                         f"'{outpath}{'.gz' if compress else ''}'")


def read_fasta_or_gff(file_path: Path) -> Dict[str, str]:
    """
    Read the genome file in fasta or gbff format

    :param file_path: Path to genome file

    :return: Dictionary with all sequences associated to contig
    """
    sequence_dict = {}
    seqname = ""
    seq = ""
    in_fasta_part = False
    with read_compressed_or_not(file_path) as f:
        for line in f:
            if line.startswith(">"):
                in_fasta_part = True
            if in_fasta_part:
                if line.startswith('>'):
                    if seq != "":
                        sequence_dict[seqname] = seq
                        seq = ""
                    seqname = line[1:].strip().split()[0]
                else:
                    seq += line.strip()
        if seq != "":
            sequence_dict[seqname] = seq
    return sequence_dict


def read_fasta_gbk(file_path: Path) -> Dict[str, str]:
    """
    Read the genome file in gbk format

    :param file_path: Path to genome file

    :return: Dictionary with all sequences associated to contig
    """
    # line.startswith("ORIGIN"):
    sequence_dict = {}
    lines = read_compressed_or_not(file_path).readlines()[::-1]
    contig_id, contig_locus_id = ("", "")
    while len(lines) != 0:
        line = lines.pop()
        # beginning of contig
        if line.startswith('LOCUS'):
            contig_locus_id = line.split()[1]
            # If contig_id is not specified in VERSION afterward like with Prokka,
            # in that case we use the one in LOCUS.
            while not line.startswith('FEATURES'):
                if line.startswith('VERSION'):
                    contig_id = line[12:].strip()
                line = lines.pop()
        if contig_id == "":
            contig_id = contig_locus_id
        while not line.startswith("ORIGIN"):
            line = lines.pop()  # stuff
        line = lines.pop()  # first sequence line.
        sequence = ""
        while not line.startswith('//'):
            sequence += line[10:].replace(" ", "").strip().upper()
            line = lines.pop()
        # get each gene's sequence.
        sequence_dict[contig_id] = sequence
        # end of contig
    return sequence_dict


def read_genome_file(genome_file: Path, organism: Organism) -> Dict[str, str]:
    """
    Read the genome file associated to organism to extract sequences

    :param genome_file: Path to a fasta file or gbff/gff file
    :param organism: organism object

    :return: Dictionary with all sequences associated to contig

    :raises TypeError: If the file containing sequences is not recognized
    :raises KeyError: If their inconsistency between pangenome contigs and the given contigs
    """
    filetype = detect_filetype(genome_file)
    if filetype in ["fasta", "gff"]:
        contig_to_sequence = read_fasta_or_gff(genome_file)
    elif filetype == "gbff":
        contig_to_sequence = read_fasta_gbk(genome_file)
    else:
        raise TypeError(f"Unknown filetype detected: '{genome_file}'")

    # check_contig_names
    if set(contig_to_sequence) != {contig.name for contig in organism.contigs}:
        raise KeyError(f"Contig name inconsistency detected in genome '{organism.name}' between the "
                       f"information stored in the pangenome file and the contigs found in '{genome_file}'.")

    return contig_to_sequence


def write_spaced_fasta(sequence: str, space: int = 60) -> str:
    """
    Write a maximum of element per line

    :param sequence: sequence to write
    :param space: maximum of size for one line

    :return: a sequence of maximum space character
    """
    seq = ""
    j = 0
    while j < len(sequence):
        seq += sequence[j:j + space] + "\n"
        j += space
    return seq


def write_regions_sequences(pangenome: Pangenome, output: Path, regions: str, fasta: Path = None, anno: Path = None,
                            compress: bool = False, disable_bar: bool = False):
    """
    Write representative amino acid sequences of gene families.

    :param pangenome: Pangenome object with gene families sequences
    :param output: Path to output directory
    :param regions: Write the RGP nucleotide sequences
    :param fasta: A tab-separated file listing the organism names, fasta filepath of its genomic sequences
    :param anno: A tab-separated file listing the organism names, and the gff/gbff filepath of its annotations
    :param compress: Compress the file in .gz
    :param disable_bar: Disable progress bar

    :raises SyntaxError: if no tabulation are found in list genomes file
    """
    assert fasta is not None or anno is not None, "Write regions requires to use anno or fasta, not any provided"

    organisms_file = fasta if fasta is not None else anno
    org_dict = {}
    for line in read_compressed_or_not(organisms_file):
        elements = [el.strip() for el in line.split("\t")]
        if len(elements) <= 1:
            raise SyntaxError(f"No tabulation separator found in given --fasta or --anno file: '{organisms_file}'")
        org_dict[elements[0]] = Path(elements[1])
        if not org_dict[elements[0]].exists():  # Check tsv sanity test if it's not one it's the other
            org_dict[elements[0]] = organisms_file.parent.joinpath(org_dict[elements[0]])

    logging.getLogger("PPanGGOLiN").info(f"Writing {regions} rgp genomic sequences...")
    regions_to_write = []
    if regions == "complete":
        for region in pangenome.regions:
            if not region.is_contig_border:
                regions_to_write.append(region)
    else:
        regions_to_write = pangenome.regions

    regions_to_write = sorted(regions_to_write, key=lambda x: x.organism.name)
    # order regions by organism, so that we only have to read one genome at the time

    outname = output / f"{regions}_rgp_genomic_sequences.fasta"
    with write_compressed_or_not(outname, compress) as fasta:
        loaded_genome = ""
        for region in tqdm(regions_to_write, unit="rgp", disable=disable_bar):
            if region.organism.name != loaded_genome:
                organism = region.organism
                genome_sequence = read_genome_file(org_dict[organism.name], organism)
            fasta.write(f">{region.name}\n")
            fasta.write(
                write_spaced_fasta(genome_sequence[region.contig.name][region.start:region.stop], 60))
    logging.getLogger("PPanGGOLiN").info(f"Done writing the regions nucleotide sequences: "
                                         f"'{outname}{'.gz' if compress else ''}'")


def write_sequence_files(pangenome: Pangenome, output: Path, fasta: Path = None, anno: Path = None,
                         soft_core: float = 0.95, regions: str = None, genes: str = None, proteins: str = None,
                         gene_families: str = None, prot_families: str = None, compress: bool = False,
                         disable_bar: bool = False, **translate_kwgs):
    """
    Main function to write sequence file from pangenome

    :param pangenome: Pangenome object containing sequences
    :param output: Path to output directory
    :param fasta: A tab-separated file listing the organism names, fasta filepath of its genomic sequences
    :param anno: A tab-separated file listing the organism names, and the gff/gbff filepath of its annotations
    :param soft_core: Soft core threshold to use
    :param regions: Write the RGP nucleotide sequences
    :param genes: Write all nucleotide CDS sequences
    :param proteins: Write amino acid CDS sequences.
    :param gene_families: Write representative nucleotide sequences of gene families.
    :param prot_families: Write representative amino acid sequences of gene families.
    :param compress: Compress the file in .gz
    :param disable_bar: Disable progress bar
    """

    check_pangenome_to_write_sequences(pangenome, regions, genes, proteins, gene_families, prot_families, disable_bar)

    if prot_families is not None:
        write_fasta_prot_fam(pangenome, output, prot_families, soft_core, compress, disable_bar)
    if gene_families is not None:
        write_fasta_gene_fam(pangenome, output, gene_families, soft_core, compress, disable_bar)
    if genes is not None:
        write_gene_sequences(pangenome, output, genes, soft_core, compress, disable_bar)
    if proteins is not None:
        write_gene_protein_sequences(pangenome, output, proteins, soft_core, compress, disable_bar=disable_bar,
                                     **translate_kwgs)
    if regions is not None:
        write_regions_sequences(pangenome, output, regions, fasta, anno, compress, disable_bar)


def launch(args: argparse.Namespace):
    """
    Command launcher

    :param args: All arguments provide by user
    """
    check_write_sequences_args(args)
    translate_kwgs = {"code": args.translation_table,
<<<<<<< HEAD
                      "threads": args.threads,
=======
                      "cpu": args.cpu,
>>>>>>> 767092fc
                      "tmp": args.tmpdir,
                      "keep_tmp": args.keep_tmp}
    mk_outdir(args.output, args.force)
    pangenome = Pangenome()
    pangenome.add_file(args.pangenome)
    write_sequence_files(pangenome, args.output, fasta=args.fasta, anno=args.anno, soft_core=args.soft_core,
                         regions=args.regions, genes=args.genes, proteins=args.proteins,
                         gene_families=args.gene_families, prot_families=args.prot_families, compress=args.compress,
                         disable_bar=args.disable_prog_bar, **translate_kwgs)


def subparser(sub_parser: argparse._SubParsersAction) -> argparse.ArgumentParser:
    """
    Subparser to launch PPanGGOLiN in Command line

    :param sub_parser : sub_parser for align command

    :return : parser arguments for align command
    """
    parser = sub_parser.add_parser("fasta", formatter_class=argparse.RawTextHelpFormatter)
    parser_seq(parser)
    return parser


def filter_values(arg_value: str):
    """
    Check filter value to ensure they are in the expected format.

    :param arg_value: Argument value that is being tested.

    :return: The same argument if it is valid.

    :raises argparse.ArgumentTypeError: If the argument value is not in the expected format.
    """
    if arg_value in poss_values or module_regex.match(arg_value):
        return arg_value
    else:
        raise argparse.ArgumentTypeError(f"Invalid choice '{arg_value}'. {poss_values_log}")


def parser_seq(parser: argparse.ArgumentParser):
    """
    Parser for specific argument of fasta command

    :param parser: parser for align argument
    """

    required = parser.add_argument_group(title="Required arguments",
                                         description="One of the following arguments is required :")
    required.add_argument('-p', '--pangenome', required=False, type=Path, help="The pangenome .h5 file")
    required.add_argument('-o', '--output', required=True, type=Path,
                          help="Output directory where the file(s) will be written")

    context = parser.add_argument_group(title="Contextually required arguments",
                                        description="With --regions, the following arguments are required:")
    context.add_argument('--fasta', required=False, type=Path,
                         help="A tab-separated file listing the genome names, and the fasta filepath of its genomic "
                              "sequence(s) (the fastas can be compressed with gzip). One line per genome.")
    context.add_argument('--anno', required=False, type=Path,
                         help="A tab-separated file listing the genome names, and the gff/gbff filepath of its "
                              "annotations (the files can be compressed with gzip). One line per genome. "
                              "If this is provided, those annotations will be used.")

    onereq = parser.add_argument_group(title="Output file",
                                       description="At least one of the following argument is required. "
                                                   "Indicating 'all' writes all elements. Writing a partition "
                                                   "('persistent', 'shell' or 'cloud') write the elements associated "
                                                   "to said partition. Writing 'rgp' writes elements associated to RGPs"
                                       )
    onereq.add_argument("--genes", required=False, type=filter_values,
                        help=f"Write all nucleotide CDS sequences. {poss_values_log}")
    onereq.add_argument("--proteins", required=False, type=filter_values,
                        help=f"Write representative amino acid sequences of genes. {poss_values_log}")
    onereq.add_argument("--prot_families", required=False, type=filter_values,
                        help=f"Write representative amino acid sequences of gene families. {poss_values_log}")
    onereq.add_argument("--gene_families", required=False, type=filter_values,
                        help=f"Write representative nucleotide sequences of gene families. {poss_values_log}")

    optional = parser.add_argument_group(title="Optional arguments")
    # could make choice to allow customization
    optional.add_argument("--regions", required=False, type=str, choices=["all", "complete"],
                          help="Write the RGP nucleotide sequences (requires --anno or --fasta used to compute "
                               "the pangenome to be given)")
    optional.add_argument("--soft_core", required=False, type=restricted_float, default=0.95,
                          help="Soft core threshold to use if 'softcore' partition is chosen")
    optional.add_argument("--compress", required=False, action="store_true", help="Compress the files in .gz")
    optional.add_argument("--translation_table", required=False, default="11",
                          help="Translation table (genetic code) to use.")
<<<<<<< HEAD
    optional.add_argument("--threads", required=False, default=1, type=int, help="Number of available threads")
=======
    optional.add_argument("--cpu", required=False, default=1, type=int, help="Number of available threads")
>>>>>>> 767092fc
    optional.add_argument("--tmpdir", required=False, type=Path, default=Path(tempfile.gettempdir()),
                          help="directory for storing temporary files")
    optional.add_argument("--keep_tmp", required=False, default=False, action="store_true",
                          help="Keeping temporary files (useful for debugging).")


if __name__ == '__main__':
    """To test local change and allow using debugger"""
    from ppanggolin.utils import set_verbosity_level, add_common_arguments

    main_parser = argparse.ArgumentParser(
        description="Depicting microbial species diversity via a Partitioned PanGenome Graph Of Linked Neighbors",
        formatter_class=argparse.RawTextHelpFormatter)

    parser_seq(main_parser)
    add_common_arguments(main_parser)
    set_verbosity_level(main_parser.parse_args())
    launch(main_parser.parse_args())<|MERGE_RESOLUTION|>--- conflicted
+++ resolved
@@ -5,13 +5,8 @@
 import argparse
 import logging
 import re
-import subprocess
 from pathlib import Path
-<<<<<<< HEAD
-from typing import TextIO, Dict, Set, Iterable, Union
-=======
 from typing import Dict, Set, Iterable, Union
->>>>>>> 767092fc
 import tempfile
 import shutil
 
@@ -22,13 +17,8 @@
 from ppanggolin.pangenome import Pangenome
 from ppanggolin.geneFamily import GeneFamily
 from ppanggolin.genome import Gene, Organism
-<<<<<<< HEAD
-from ppanggolin.utils import (write_compressed_or_not, mk_outdir, read_compressed_or_not, restricted_float,
-                              detect_filetype, run_subprocess)
-=======
 from ppanggolin.utils import (write_compressed_or_not, mk_outdir, create_tmpdir, read_compressed_or_not,
-                              restricted_float, detect_filetype)
->>>>>>> 767092fc
+                              restricted_float, detect_filetype, run_subprocess)
 from ppanggolin.formats.readBinaries import check_pangenome_info, write_gene_sequences_from_pangenome_file
 
 module_regex = re.compile(r'^module_\d+')  # \d == [0-9]
@@ -124,13 +114,8 @@
                          need_spots=need_spots, need_modules=need_modules, disable_bar=disable_bar)
 
 
-<<<<<<< HEAD
-def write_gene_sequences_from_annotations(genes_to_write: Iterable[Gene], file_obj: TextIO, add: str = '',
-                                          disable_bar: bool = False):
-=======
 def write_gene_sequences_from_annotations(genes_to_write: Iterable[Gene], output: Path, add: str = '',
                                           compress: bool = False, disable_bar: bool = False):
->>>>>>> 767092fc
     """
     Writes the CDS sequences to a File object,
     and adds the string provided through `add` in front of it.
@@ -168,9 +153,8 @@
     cmd = ["mmseqs", "createdb", "--createdb-mode", db_mode, "--dbtype", db_type]
     cmd += [seq.absolute().as_posix() for seq in sequences] + [seq_nucdb.absolute()]
     cmd = list(map(str, cmd))
-    logging.getLogger("PPanGGOLiN").debug(" ".join(cmd))
     logging.getLogger("PPanGGOLiN").info("Creating sequence database...")
-    subprocess.run(cmd, stdout=subprocess.DEVNULL, check=True)
+    run_subprocess(cmd, msg="MMSeqs createdb failed with the following error:\n")
     return seq_nucdb
 
 
@@ -191,52 +175,6 @@
     logging.getLogger("PPanGGOLiN").debug("Translate sequence ...")
     seqdb = tmpdir / 'translate_db'
     cmd = list(map(str, ["mmseqs", "translatenucs", seq_nucdb, seqdb, "--threads", cpu, "--translation-table", code]))
-    logging.getLogger("PPanGGOLiN").debug(" ".join(cmd))
-    subprocess.run(cmd, stdout=subprocess.DEVNULL, check=True)
-    return seqdb
-
-
-def create_mmseqs_db(sequences: Iterable[Path], db_name: str, tmpdir: Path, db_mode: int = 0, db_type: int = 0) -> Path:
-    """Create a MMseqs2 database from a sequences file.
-
-    :param sequences: File with the sequences
-    :param db_name: name of the database
-    :param tmpdir: Temporary directory to save the MMSeqs2 files
-    :param db_mode: Createdb mode 0: copy data, 1: soft link data and write new index (works only with single line fasta/q)
-    :param db_type: Database type 0: auto, 1: amino acid 2: nucleotides
-
-    :return: Path to the MMSeqs2 database
-    """
-    assert db_mode in [0, 1], f"Createdb mode must be 0 or 1, given {db_mode}"
-    assert db_type in [0, 1, 2], f"dbtype must be 0, 1 or 2, given {db_type}"
-
-    seq_nucdb = tmpdir / db_name
-    cmd = ["mmseqs", "createdb", "--createdb-mode", db_mode, "--dbtype", db_type]
-    cmd += [seq.absolute().as_posix() for seq in sequences] + [seq_nucdb]
-    cmd = list(map(str, cmd))
-    logging.getLogger("PPanGGOLiN").info("Creating sequence database...")
-    run_subprocess(cmd, msg="MMSeqs createdb failed with the following error:\n")
-    return seq_nucdb
-
-
-def translate_genes(sequences: Union[Path, Iterable[Path]], db_name: str, tmpdir: Path, threads: int = 1,
-                    is_single_line_fasta: bool = False, code: int = 11) -> Path:
-    """Translate nucleotide sequences into MMSeqs2 amino acid sequences database
-
-    :param sequences: File with the nucleotide sequences
-    :param db_name: name of the output database
-    :param tmpdir: Temporary directory to save the MMSeqs2 files
-    :param threads: Number of available threads to use
-    :param is_single_line_fasta: Allow to use soft link in MMSeqs2 database
-    :param code: Translation code to use
-
-    :return: Path to the MMSeqs2 database
-    """
-    seq_nucdb = create_mmseqs_db([sequences] if isinstance(sequences, Path) else sequences, f'{db_name}_nt_db',
-                                 tmpdir, db_mode=1 if is_single_line_fasta else 0, db_type=2)
-    logging.getLogger("PPanGGOLiN").debug("Translate sequence ...")
-    seqdb = tmpdir / db_name
-    cmd = list(map(str, ["mmseqs", "translatenucs", seq_nucdb, seqdb, "--threads", threads, "--translation-table", code]))
     run_subprocess(cmd, msg="MMSeqs translatenucs failed with the following error:\n")
     return seqdb
 
@@ -310,8 +248,7 @@
                                        cpu=cpu, is_single_line_fasta=True, code=code)
         outpath = output / f"{proteins}_protein_genes.fna"
         cmd = list(map(str, ["mmseqs", "convert2fasta", translate_db, outpath]))
-        logging.getLogger("PPanGGOLiN").debug(" ".join(cmd))
-        subprocess.run(cmd, stdout=subprocess.DEVNULL, check=True)
+        run_subprocess(cmd, msg="MMSeqs convert2fasta failed with the following error:\n")
         if compress:
             with write_compressed_or_not(outpath, compress) as compress_file:
                 with open(outpath, "r") as sequence_file:
@@ -319,46 +256,7 @@
             outpath.unlink()
             logging.getLogger("PPanGGOLiN").info(f"Done writing the gene sequences : '{outpath}.gz'")
         else:
-<<<<<<< HEAD
-            # this should never happen if the pangenome has been properly checked before launching this function.
-            raise AttributeError("The pangenome does not include gene sequences")
-    logging.getLogger("PPanGGOLiN").info(f"Done writing the gene sequences : '{outpath}'")
-
-
-def write_gene_protein_sequences(pangenome: Pangenome, output: Path, proteins: str, soft_core: float = 0.95,
-                                 compress: bool = False, keep_tmp: bool = False, tmp: Path = None,
-                                 threads: int = 1, code: int = 11, disable_bar: bool = False):
-    """ Write all amino acid sequences from given genes in pangenome
-
-    :param pangenome: Pangenome object with gene families sequences
-    :param output: Path to output directory
-    :param proteins: Selected partition of gene
-    :param soft_core: Soft core threshold to use
-    :param compress: Compress the file in .gz
-    :param keep_tmp: Keep temporary directory
-    :param tmp: Path to temporary directory
-    :param threads: Number of threads available
-    :param code: Genetic code use to translate nucleotide sequences to protein sequences
-    :param disable_bar: Disable progress bar
-    """
-    tmpdir = tmp / "translateGenes" if tmp is not None else Path(f"{tempfile.gettempdir()}/translateGenes")
-    mk_outdir(tmpdir, True, True)
-
-    write_gene_sequences(pangenome, tmpdir, proteins, soft_core, compress, disable_bar)
-
-    pangenome_sequences = tmpdir / f"{proteins}_genes.fna"
-    translate_db = translate_genes(pangenome_sequences, 'aa_db', tmpdir, threads, True, code)
-    outpath = output / f"{proteins}_protein_genes.fna"
-    cmd = list(map(str, ["mmseqs", "convert2fasta", translate_db, outpath]))
-    run_subprocess(cmd, msg="MMSeqs convert2fasta failed with the following error:\n")
-    logging.getLogger("PPanGGOLiN").info(f"Done writing the gene sequences : '{outpath}'")
-=======
             logging.getLogger("PPanGGOLiN").info(f"Done writing the gene sequences : '{outpath}'")
->>>>>>> 767092fc
-
-    if not keep_tmp:
-        logging.getLogger("PPanGGOLiN").debug("Clean temporary directory")
-        shutil.rmtree(tmpdir)
 
 
 def select_families(pangenome: Pangenome, partition: str, type_name: str, soft_core: float = 0.95) -> Set[GeneFamily]:
@@ -674,11 +572,7 @@
     """
     check_write_sequences_args(args)
     translate_kwgs = {"code": args.translation_table,
-<<<<<<< HEAD
-                      "threads": args.threads,
-=======
                       "cpu": args.cpu,
->>>>>>> 767092fc
                       "tmp": args.tmpdir,
                       "keep_tmp": args.keep_tmp}
     mk_outdir(args.output, args.force)
@@ -767,11 +661,7 @@
     optional.add_argument("--compress", required=False, action="store_true", help="Compress the files in .gz")
     optional.add_argument("--translation_table", required=False, default="11",
                           help="Translation table (genetic code) to use.")
-<<<<<<< HEAD
-    optional.add_argument("--threads", required=False, default=1, type=int, help="Number of available threads")
-=======
     optional.add_argument("--cpu", required=False, default=1, type=int, help="Number of available threads")
->>>>>>> 767092fc
     optional.add_argument("--tmpdir", required=False, type=Path, default=Path(tempfile.gettempdir()),
                           help="directory for storing temporary files")
     optional.add_argument("--keep_tmp", required=False, default=False, action="store_true",
