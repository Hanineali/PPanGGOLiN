--- conflicted
+++ resolved
@@ -535,11 +535,7 @@
                         nb_gene_core += 1
             completeness = "NA"
             if len(single_copy_markers) > 0:
-<<<<<<< HEAD
-                completeness = round(((org.number_of_families() + len(single_copy_markers)) /
-=======
                 completeness = round((len(set(org.families) & single_copy_markers) /
->>>>>>> c2e8ef74
                                       len(single_copy_markers)) * 100, 2)
             outfile.write("\t".join(map(str, [org.name,
                                               org.number_of_families(),
@@ -698,11 +694,7 @@
                                           region.is_whole_contig])) + "\n")
 
 
-<<<<<<< HEAD
 def summarize_spots(spots: set, output: Path, compress: bool = False, file_name="summarize_spots.tsv"):
-=======
-def summarize_spots(spots: set, output: Path, compress: bool = False):
->>>>>>> c2e8ef74
     """
     Write a file providing summarize information about hotspots
 
@@ -716,14 +708,10 @@
         """rounds to dp figures and returns a str of the provided value"""
         return str(round(value, 3)) if isinstance(value, float) else str(value)
 
-<<<<<<< HEAD
     
     file_path = output / file_name
 
     with write_compressed_or_not(file_path, compress) as fout:
-=======
-    with write_compressed_or_not(output / "summarize_spots.tsv", compress) as fout:
->>>>>>> c2e8ef74
         fout.write("spot\tnb_rgp\tnb_families\tnb_unique_family_sets\tmean_nb_genes\t"
                    "stdev_nb_genes\tmax_nb_genes\tmin_nb_genes\n")
         for spot in sorted(spots, key=lambda x: len(x), reverse=True):
@@ -739,11 +727,7 @@
             min_size = min(size_list)
             fout.write("\t".join(map(r_and_s, [f"{str(spot)}", len(spot), len(tot_fams), len_uniq_content,
                                                mean_size, stdev_size, max_size, min_size])) + "\n")
-<<<<<<< HEAD
     logging.getLogger("PPanGGOLiN").info(f"Done writing spots in '{file_path}'")
-=======
-    logging.getLogger("PPanGGOLiN").info(f"Done writing spots in : '{output.as_posix() + '/summarize_spots.tsv'}'")
->>>>>>> c2e8ef74
 
 
 def spot2rgp(spots: set, output: Path, compress: bool = False):
@@ -783,11 +767,7 @@
     with write_compressed_or_not(output / "spot_borders.tsv", compress) as fout:
         fout.write("spot_id\tnumber\tborder1\tborder2\n")
         for spot in sorted(pan.spots, key=lambda x: len(x), reverse=True):
-<<<<<<< HEAD
             curr_borders = spot.borders(pan.parameters["spot"]["set_size"], multigenics)
-=======
-            curr_borders = spot.borders(pan.parameters["spots"]["set_size"], multigenics)
->>>>>>> c2e8ef74
             for c, border in curr_borders:
                 famstring1 = ",".join([fam.name for fam in border[0]])
                 famstring2 = ",".join([fam.name for fam in border[1]])
