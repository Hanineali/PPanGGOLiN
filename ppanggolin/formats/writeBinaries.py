#!/usr/bin/env python3
# coding:utf-8

# default libraries
import logging
from collections import Counter, defaultdict
import statistics
from typing import Tuple
import pkg_resources

# installed libraries
from tqdm import tqdm
import tables
from gmpy2 import popcount

# local libraries
from ppanggolin.pangenome import Pangenome
<<<<<<< HEAD
from ppanggolin.formats.writeMetadata import write_metadata, erase_metadata, write_metadata_status
from ppanggolin.genome import Feature
=======
from ppanggolin.genome import Feature, Gene
>>>>>>> 9d7a7c45
from ppanggolin.formats.readBinaries import read_genedata, Genedata


def gene_desc(org_len, contig_len, id_len, max_local_id) -> dict:
    """
    Create a table to save gene-related information

    :param org_len: Maximum size of organism
    :param contig_len: Maximum size of contigs
    :param id_len: Maximum size of gene ID

    :param max_local_id: Maximum size of gene local identifier

    :return: Formatted table
    """
    return {
        'organism': tables.StringCol(itemsize=org_len),
        "contig": {
            'name': tables.StringCol(itemsize=contig_len),
            "is_circular": tables.BoolCol(dflt=False)
        },
        "gene": {
            'ID': tables.StringCol(itemsize=id_len),
            'genedata_id': tables.UInt32Col(),
            'local': tables.StringCol(itemsize=max_local_id),
            'is_fragment': tables.BoolCol(dflt=False)
        }
    }


def genedata_desc(type_len, name_len, product_len):
    """
    Creates a table for gene-related data

    :param type_len: Maximum size of gene Type
    :param name_len: Maximum size of gene name
    :param product_len: Maximum size of gene product
    :return: Formatted table for gene metadata
    """
    return {
        'genedata_id': tables.UInt32Col(),
        'start': tables.UInt32Col(),
        'stop': tables.UInt32Col(),
        'strand': tables.StringCol(itemsize=1),
        'gene_type': tables.StringCol(itemsize=type_len),
        'position': tables.UInt32Col(),
        'name': tables.StringCol(itemsize=name_len),
        'product': tables.StringCol(itemsize=product_len),
        'genetic_code': tables.UInt32Col(dflt=11),
    }


def get_max_len_annotations(pangenome: Pangenome) -> Tuple[int, int, int, int]:
    """
    Get the maximum size of each annotation information to optimize disk space

    :param pangenome: Annotated pangenome
    :return: maximum size of each annotation
    """
    max_org_len = 1
    max_contig_len = 1
    max_gene_id_len = 1
    max_local_id = 1
    for org in pangenome.organisms:
        if len(org.name) > max_org_len:
            max_org_len = len(org.name)
        for contig in org.contigs:
            if len(contig.name) > max_contig_len:
                max_contig_len = len(contig.name)
            for gene in contig.genes:
                if len(gene.ID) > max_gene_id_len:
                    max_gene_id_len = len(gene.ID)
                if len(gene.local_identifier) > max_local_id:
                    max_local_id = len(gene.local_identifier)
            for gene in contig.RNAs:
                if len(gene.ID) > max_gene_id_len:
                    max_gene_id_len = len(gene.ID)
                if len(gene.local_identifier) > max_local_id:
                    max_local_id = len(gene.local_identifier)

    return max_org_len, max_contig_len, max_gene_id_len, max_local_id


def get_max_len_genedata(pangenome: Pangenome) -> Tuple[int, int, int]:
    """
    Get the maximum size of each gene data information to optimize disk space

    :param pangenome: Annotated pangenome
    :return: maximum size of each annotation
    """
    max_name_len = 1
    max_product_len = 1
    max_type_len = 1
    for org in pangenome.organisms:
        for contig in org.contigs:
            for gene in contig.genes:
                if len(gene.name) > max_name_len:
                    max_name_len = len(gene.name)
                if len(gene.product) > max_product_len:
                    max_product_len = len(gene.product)
                if len(gene.type) > max_type_len:
                    max_type_len = len(gene.type)
            for gene in contig.RNAs:
                if len(gene.name) > max_name_len:
                    max_name_len = len(gene.name)
                if len(gene.product) > max_product_len:
                    max_product_len = len(gene.product)
                if len(gene.type) > max_type_len:
                    max_type_len = len(gene.type)

    return max_type_len, max_name_len, max_product_len


def get_genedata(gene: Feature) -> Genedata:
    """
    Gets the genedata type of Feature

    :param gene: a Feature
    :return: Tuple with a Feature associated data
    """
    position = None
    genetic_code = 11
    if gene.type == "CDS":
        gene: Gene
        position = gene.position
        genetic_code = gene.genetic_code
    return Genedata(gene.start, gene.stop, gene.strand, gene.type, position, gene.name,
                    gene.product, genetic_code)


def write_annotations(pangenome: Pangenome, h5f: tables.File, disable_bar: bool = False):
    """
    Function writing all the pangenome annotations

    :param pangenome: Annotated pangenome
    :param h5f: Pangenome HDF5 file
    :param disable_bar: Alow to disable progress bar
    """
    annotation = h5f.create_group("/", "annotations", "Annotations of the pangenome organisms")
    gene_table = h5f.create_table(annotation, "genes", gene_desc(*get_max_len_annotations(pangenome)),
                                  expectedrows=len(pangenome.genes))

    logging.getLogger("PPanGGOLiN").debug(f"Writing {len(pangenome.genes)} genes")

    genedata2gene = {}
    genedata_counter = 0

    gene_row = gene_table.row
    for org in tqdm(pangenome.organisms, total=pangenome.number_of_organisms(), unit="genome", disable=disable_bar):
        for contig in org.contigs:
            for gene in contig.genes + list(contig.RNAs):
                gene_row["organism"] = org.name
                gene_row["contig/name"] = contig.name
                gene_row["contig/is_circular"] = contig.is_circular
                gene_row["gene/ID"] = gene.ID
                gene_row["gene/is_fragment"] = gene.is_fragment
                if gene.type == "CDS":
                    gene_row["gene/local"] = gene.local_identifier
                genedata = get_genedata(gene)
                genedata_id = genedata2gene.get(genedata)
                if genedata_id is None:
                    genedata_id = genedata_counter
                    genedata2gene[genedata] = genedata_id
                    genedata_counter += 1
                gene_row["gene/genedata_id"] = genedata_id
                gene_row.append()
    gene_table.flush()

    genedata_table = h5f.create_table(annotation, "genedata", genedata_desc(*get_max_len_genedata(pangenome)),
                                      expectedrows=len(genedata2gene))
    logging.getLogger("PPanGGOLiN").debug(f"Writing {len(genedata2gene)} gene-related data (can be lower than the number of genes)")
    genedata_row = genedata_table.row
    for genedata, genedata_id in genedata2gene.items():
        genedata_row["genedata_id"] = genedata_id
        genedata_row["start"] = genedata.start
        genedata_row["stop"] = genedata.stop
        genedata_row["strand"] = genedata.strand
        genedata_row["gene_type"] = genedata.gene_type
        if genedata.gene_type == "CDS":
            genedata_row["position"] = genedata.position
            genedata_row["genetic_code"] = genedata.genetic_code
        genedata_row["name"] = genedata.name
        genedata_row["product"] = genedata.product
        genedata_row.append()
    genedata_table.flush()


def get_gene_sequences_len(pangenome: Pangenome) -> Tuple[int, int]:
    """
    Get the maximum size of gene sequences to optimize disk space
    :param pangenome: Annotated pangenome
    :return: maximum size of each annotation
    """
    max_gene_id_len = 1
    max_gene_type = 1
    for gene in pangenome.genes:
        if len(gene.ID) > max_gene_id_len:
            max_gene_id_len = len(gene.ID)
        if len(gene.type) > max_gene_type:
            max_gene_type = len(gene.type)
    return max_gene_id_len, max_gene_type


def gene_sequences_desc(gene_id_len, gene_type_len) -> dict:
    """
    Create table to save gene sequences
    :param gene_id_len: Maximum size of gene sequence identifier
    :param gene_type_len: Maximum size of gene type
    :return: Formated table
    """
    return {
        "gene": tables.StringCol(itemsize=gene_id_len),
        "seqid": tables.UInt32Col(),
        "type": tables.StringCol(itemsize=gene_type_len)
    }


def get_sequence_len(pangenome: Pangenome) -> int:
    """
    Get the maximum size of gene sequences to optimize disk space
    :param pangenome: Annotated pangenome
    :return: maximum size of each annotation
    """
    max_seq_len = 1
    for gene in pangenome.genes:
        if len(gene.dna) > max_seq_len:
            max_seq_len = len(gene.dna)
    return max_seq_len


def sequence_desc(max_seq_len: int) -> dict:
    """
    Table description to save sequences
    :param max_seq_len: Maximum size of gene type
    :return: Formated table
    """
    return {
        "seqid": tables.UInt32Col(),
        "dna": tables.StringCol(itemsize=max_seq_len)
    }


def write_gene_sequences(pangenome: Pangenome, h5f: tables.File, disable_bar: bool = False):
    """
    Function writing all the pangenome gene sequences
    :param pangenome: Pangenome with gene sequences
    :param h5f: Pangenome HDF5 file without sequences
    :param disable_bar: Disable progress bar
    """
    gene_seq = h5f.create_table("/", "geneSequences", gene_sequences_desc(*get_gene_sequences_len(pangenome)),
                                expectedrows=len(pangenome.genes))
    # process sequences to save them only once
    seq2seqid = {}
    id_counter = 0
    gene_row = gene_seq.row
    for gene in tqdm(pangenome.genes, total=pangenome.number_of_gene(), unit="gene", disable=disable_bar):
        curr_seq_id = seq2seqid.get(gene.dna)
        if curr_seq_id is None:
            curr_seq_id = id_counter
            seq2seqid[gene.dna] = id_counter
            id_counter += 1
        gene_row["gene"] = gene.ID
        gene_row["seqid"] = curr_seq_id
        gene_row["type"] = gene.type
        gene_row.append()
    gene_seq.flush()

    seq_table = h5f.create_table("/", "sequences", sequence_desc(get_sequence_len(pangenome)),
                                 expectedrows=len(seq2seqid))

    seq_row = seq_table.row
    for seq, seqid in seq2seqid.items():
        seq_row["dna"] = seq
        seq_row["seqid"] = seqid
        seq_row.append()
    seq_table.flush()


def gene_fam_desc(max_name_len: int, max_sequence_length: int, max_part_len: int) -> dict:
    """
    Create a formated table for gene families description

    :param max_name_len: Maximum size of gene family name
    :param max_sequence_length: Maximum size of gene family representing gene sequences
    :param max_part_len: Maximum size of gene family partition

    :return: Formated table
    """
    return {
        "name": tables.StringCol(itemsize=max_name_len),
        "protein": tables.StringCol(itemsize=max_sequence_length),
        "partition": tables.StringCol(itemsize=max_part_len)
    }


def get_gene_fam_len(pangenome: Pangenome) -> Tuple[int, int, int]:
    """
    Get maximum size of gene families information

    :param pangenome: Pangenome with gene families computed

    :return: Maximum size of each element
    """
    max_gene_fam_name_len = 1
    max_gene_fam_seq_len = 1
    max_part_len = 3
    for genefam in pangenome.gene_families:
        if len(genefam.sequence) > max_gene_fam_seq_len:
            max_gene_fam_seq_len = len(genefam.sequence)
        if len(genefam.name) > max_gene_fam_name_len:
            max_gene_fam_name_len = len(genefam.name)
        if len(genefam.partition) > max_part_len:
            max_part_len = len(genefam.partition)
    return max_gene_fam_name_len, max_gene_fam_seq_len, max_part_len


def write_gene_fam_info(pangenome: Pangenome, h5f: tables.File, force: bool = False, disable_bar: bool = False):
    """
    Writing a table containing the protein sequences of each family

    :param pangenome: Pangenome with gene families computed
    :param h5f: HDF5 file to write gene families
    :param force: force to write information if precedent information exist
    :param disable_bar: Disable progress bar
    """
    if '/geneFamiliesInfo' in h5f and force is True:
        logging.getLogger("PPanGGOLiN").info("Erasing the formerly computed gene family representative sequences...")
        h5f.remove_node('/', 'geneFamiliesInfo')  # erasing the table, and rewriting a new one.
    gene_fam_seq = h5f.create_table("/", "geneFamiliesInfo", gene_fam_desc(*get_gene_fam_len(pangenome)),
                                    expectedrows=len(pangenome.gene_families))

    row = gene_fam_seq.row
    for fam in tqdm(pangenome.gene_families, total=pangenome.number_of_gene_families(),
                    unit="gene family", disable=disable_bar):
        row["name"] = fam.name
        row["protein"] = fam.sequence
        row["partition"] = fam.partition
        row.append()
    gene_fam_seq.flush()


def gene_to_fam_desc(gene_fam_name_len: int, gene_id_len: int) -> dict:
    """
    Create a formated table for gene in gene families information

    :param gene_fam_name_len: Maximum size of gene family names
    :param gene_id_len: Maximum sizez of gene identifier

    :return: formated table
    """
    return {
        "geneFam": tables.StringCol(itemsize=gene_fam_name_len),
        "gene": tables.StringCol(itemsize=gene_id_len)
    }


def get_gene_to_fam_len(pangenome: Pangenome):
    """
    Get maximum size of gene in gene families information

    :param pangenome: Pangenome with gene families computed

    :return: Maximum size of each element
    """
    max_gene_fam_name = 1
    max_gene_id = 1
<<<<<<< HEAD
    for gene_fam in pangenome.gene_families:
        if len(gene_fam.name) > max_gene_fam_name:
            max_gene_fam_name = len(gene_fam.name)
        for gene in gene_fam.genes:
=======
    for family in pangenome.gene_families:
        if len(family.name) > max_gene_fam_name:
            max_gene_fam_name = len(family.name)
        for gene in family.genes:
>>>>>>> 9d7a7c45
            if len(gene.ID) > max_gene_id:
                max_gene_id = len(gene.ID)
    return max_gene_fam_name, max_gene_id


def write_gene_families(pangenome: Pangenome, h5f: tables.File, force: bool = False, disable_bar: bool = False):
    """
    Function writing all the pangenome gene families

    :param pangenome: pangenome with gene families computed
    :param h5f: HDF5 file to save pangenome with gene families
    :param force: Force to write gene families in hdf5 file if there is already gene families
    :param disable_bar: Disable progress bar
    """
    if '/geneFamilies' in h5f and force is True:
        logging.getLogger("PPanGGOLiN").info("Erasing the formerly computed gene family to gene associations...")
        h5f.remove_node('/', 'geneFamilies')  # erasing the table, and rewriting a new one.
    gene_families = h5f.create_table("/", "geneFamilies", gene_to_fam_desc(*get_gene_to_fam_len(pangenome)))
    gene_row = gene_families.row
<<<<<<< HEAD
    for gene_fam in tqdm(pangenome.gene_families, total=pangenome.number_of_gene_families(), unit="gene family",
                         disable=disable_bar):
        for gene in gene_fam.genes:
            gene_row["gene"] = gene.ID
            gene_row["geneFam"] = gene_fam.name
=======
    for family in tqdm(pangenome.gene_families, total=pangenome.number_of_gene_families(), unit="gene family",
                       disable=disable_bar):
        for gene in family.genes:
            gene_row["gene"] = gene.ID
            gene_row["geneFam"] = family.name
>>>>>>> 9d7a7c45
            gene_row.append()
    gene_families.flush()


def graph_desc(max_gene_id_len):
    """
    Create a formated table for pangenome graph

    :param max_gene_id_len: Maximum size of gene id

    :return: formated table
    """
    return {
        'geneTarget': tables.StringCol(itemsize=max_gene_id_len),
        'geneSource': tables.StringCol(itemsize=max_gene_id_len)
    }


def get_gene_id_len(pangenome: Pangenome) -> int:
    """
    Get maximum size of gene id in pangenome graph

    :param pangenome: Pangenome with graph computed

    :return: Maximum size of gene id
    """
    max_gene_len = 1
    for gene in pangenome.genes:
        if len(gene.ID) > max_gene_len:
            max_gene_len = len(gene.ID)
    return max_gene_len


def write_graph(pangenome: Pangenome, h5f: tables.File, force: bool = False, disable_bar: bool = False):
    """
    Function writing the pangenome graph

    :param pangenome: pangenome with graph computed
    :param h5f: HDF5 file to save pangenome graph
    :param force: Force to write graph in hdf5 file if there is already one
    :param disable_bar: Disable progress bar
    """
    # TODO if we want to be able to read the graph without reading the annotations (because it's one of the most time
    #  consumming parts to read), it might be good to add the organism name in the table here.
    #  for now, forcing the read of annotations.
    if '/edges' in h5f and force is True:
        logging.getLogger("PPanGGOLiN").info("Erasing the formerly computed edges")
        h5f.remove_node("/", "edges")
    edge_table = h5f.create_table("/", "edges", graph_desc(get_gene_id_len(pangenome)),
                                  expectedrows=len(pangenome.edges))
    edge_row = edge_table.row
    for edge in tqdm(pangenome.edges, total=pangenome.number_of_edge(), unit="edge", disable=disable_bar):
        for gene_pairs in edge.organisms.values():
            for gene1, gene2 in gene_pairs:
                edge_row["geneTarget"] = gene1.ID
                edge_row["geneSource"] = gene2.ID
                edge_row.append()
    edge_table.flush()


def rgp_desc(max_rgp_len, max_gene_len):
    """
    Create a formated table for region of genomic plasticity

    :param max_rgp_len: Maximum size of RGP
    :param max_gene_len: Maximum sizez of gene

    :return: formated table
    """
    return {
        'RGP': tables.StringCol(itemsize=max_rgp_len),
        'gene': tables.StringCol(itemsize=max_gene_len)
    }


def get_rgp_len(pangenome: Pangenome) -> Tuple[int, int]:
    """
    Get maximum size of region of genomic plasticity and gene

    :param pangenome: Pangenome with gene families computed

    :return: Maximum size of each element
    """
    max_gene_len = 1
    max_rgp_len = 1
    for region in pangenome.regions:
        for gene in region.genes:
            if len(gene.ID) > max_gene_len:
                max_gene_len = len(gene.ID)
        if len(region.name) > max_rgp_len:
            max_rgp_len = len(region.name)
    return max_rgp_len, max_gene_len


def write_rgp(pangenome: Pangenome, h5f: tables.File, force: bool = False, disable_bar: bool = False):
    """
    Function writing all the region of genomic plasticity in pangenome

    :param pangenome: pangenome with RGP computed
    :param h5f: HDF5 file to save pangenome with RGP
    :param force: Force to write gene families in hdf5 file if there is already RGP
    :param disable_bar: Disable progress bar
    """
    if '/RGP' in h5f and force is True:
        logging.getLogger("PPanGGOLiN").info("Erasing the formerly computer RGP")
        h5f.remove_node('/', 'RGP')

    rgp_table = h5f.create_table('/', 'RGP', rgp_desc(*get_rgp_len(pangenome)),
                                 expectedrows=sum([len(region.genes) for region in pangenome.regions]))
    rgp_row = rgp_table.row
    for region in tqdm(pangenome.regions, total=pangenome.number_of_rgp(), unit="region", disable=disable_bar):
        for gene in region.genes:
            rgp_row["RGP"] = region.name
            rgp_row["gene"] = gene.ID
            rgp_row.append()
    rgp_table.flush()


def spot_desc(max_rgp_len):
    """
    Create a formated table for hotspot

    :param max_rgp_len: Maximum size of RGP

    :return: formated table
    """
    return {
        'spot': tables.UInt32Col(),
        'RGP': tables.StringCol(itemsize=max_rgp_len)
    }


def get_spot_desc(pangenome: Pangenome) -> int:
    """
    Get maximum size of region of genomic plasticity in hotspot

    :param pangenome: Pangenome with gene families computed

    :return: Maximum size of each element
    """
    max_rgp_len = 1
    for spot in pangenome.spots:
        for region in spot.regions:
            if len(region.name) > max_rgp_len:
                max_rgp_len = len(region.name)
    return max_rgp_len


def write_spots(pangenome: Pangenome, h5f: tables.File, force: bool = False, disable_bar: bool = False):
    """
    Function writing all the pangenome hotspot

    :param pangenome: pangenome with spot computed
    :param h5f: HDF5 file to save pangenome with spot
    :param force: Force to write gene families in hdf5 file if there is already spot
    :param disable_bar: Disable progress bar
    """
    if '/spots' in h5f and force is True:
        logging.getLogger("PPanGGOLiN").info("Erasing the formerly computed spots")
        h5f.remove_node("/", "spots")

    spot_table = h5f.create_table("/", "spots", spot_desc(get_spot_desc(pangenome)),
                                  expectedrows=sum([len(spot.regions) for spot in pangenome.spots]))
    spot_row = spot_table.row
    for spot in tqdm(pangenome.spots, total=pangenome.number_of_spots(), unit="spot", disable=disable_bar):
        for region in spot.regions:
            spot_row["spot"] = spot.ID
            spot_row["RGP"] = region.name
            spot_row.append()
    spot_table.flush()


def mod_desc(gene_fam_name_len):
    """
    Create a formated table for hotspot

    :param gene_fam_name_len: Maximum size of gene families name

    :return: formated table
    """
    return {
        "geneFam": tables.StringCol(itemsize=gene_fam_name_len),
        "module": tables.UInt32Col(),
    }


def get_mod_desc(pangenome: Pangenome) -> int:
    """
    Get maximum size of gene families name in modules

    :param pangenome: Pangenome with modules computed

    :return: Maximum size of each element
    """
    max_fam_len = 1
    for mod in pangenome.modules:
        for fam in mod.families:
            if len(fam.name) > max_fam_len:
                max_fam_len = len(fam.name)
    return max_fam_len


def write_modules(pangenome: Pangenome, h5f: tables.File, force: bool = False, disable_bar: bool = False):
    """
    Function writing all the pangenome modules

    :param pangenome: pangenome with spot computed
    :param h5f: HDF5 file to save pangenome with spot
    :param force: Force to write gene families in hdf5 file if there is already spot
    :param disable_bar: Disable progress bar
    """
    if '/modules' in h5f and force is True:
        logging.getLogger("PPanGGOLiN").info("Erasing the formerly computed modules")
        h5f.remove_node("/", "modules")

    mod_table = h5f.create_table('/', 'modules', mod_desc(get_mod_desc(pangenome)),
                                 expectedrows=sum([len(mod.families) for mod in pangenome.modules]))
    mod_row = mod_table.row

    for mod in tqdm(pangenome.modules, total=pangenome.number_of_modules(), unit="modules", disable=disable_bar):
        for fam in mod.families:
            mod_row["geneFam"] = fam.name
            mod_row["module"] = mod.ID
            mod_row.append()
    mod_table.flush()


def write_status(pangenome: Pangenome, h5f: tables.File):
    """
    Write pangenome status in HDF5 file

    :param pangenome: Pangenome object
    :param h5f: Pangenome file
    """
    if "/status" in h5f:  # if statuses are already written
        status_group = h5f.root.status
    else:  # else create the status group.
        status_group = h5f.create_group("/", "status", "Statuses of the pangenome content")
    status_group._v_attrs.genomesAnnotated = True if pangenome.status["genomesAnnotated"] in ["Computed", "Loaded",
                                                                                              "inFile"] else False
    status_group._v_attrs.geneSequences = True if pangenome.status["geneSequences"] in ["Computed", "Loaded",
                                                                                        "inFile"] else False
    status_group._v_attrs.genesClustered = True if pangenome.status["genesClustered"] in ["Computed", "Loaded",
                                                                                          "inFile"] else False
    status_group._v_attrs.geneFamilySequences = True if pangenome.status["geneFamilySequences"] in ["Computed",
                                                                                                    "Loaded",
                                                                                                    "inFile"] else False
    status_group._v_attrs.NeighborsGraph = True if pangenome.status["neighborsGraph"] in ["Computed", "Loaded",
                                                                                          "inFile"] else False
    status_group._v_attrs.Partitioned = True if pangenome.status["partitioned"] in ["Computed", "Loaded",
                                                                                    "inFile"] else False
    status_group._v_attrs.defragmented = True if pangenome.status["defragmented"] in ["Computed", "Loaded",
                                                                                      "inFile"] else False
    status_group._v_attrs.predictedRGP = True if pangenome.status["predictedRGP"] in ["Computed", "Loaded",
                                                                                      "inFile"] else False
    status_group._v_attrs.spots = True if pangenome.status["spots"] in ["Computed", "Loaded", "inFile"] else False
    status_group._v_attrs.modules = True if pangenome.status["modules"] in ["Computed", "Loaded", "inFile"] else False
    status_group._v_attrs.metadata = write_metadata_status(pangenome, h5f, status_group)
    status_group._v_attrs.version = pkg_resources.get_distribution("ppanggolin").version


def write_info(pangenome: Pangenome, h5f: tables.File):
    """
    Writes information and numbers to be eventually called with the 'info' submodule

    :param pangenome: Pangenome object with some information computed
    :param h5f: Pangenome file to save information
    """

    def getmean(arg: iter) -> float:
        """ Compute the mean of arguments if exist 0 else

        :param arg: list of values

        :return: return the mean
        """
        return 0 if len(arg) == 0 else round(statistics.mean(arg), 2)

    def getstdev(arg: iter) -> float:
        """ Compute the standard deviation of arguments if exist 0 else

        :param arg: list of values

        :return: return the sd
        """
        return 0 if len(arg) <= 1 else round(statistics.stdev(arg), 2)

    def getmax(arg: iter) -> float:
        """ Get the maximum of arguments if exist 0 else

        :param arg: list of values

        :return: return the maximum
        """
        return 0 if len(arg) == 0 else round(max(arg), 2)

    def getmin(arg: iter) -> float:
        """ Get the minimum of arguments if exist 0 else

        :param arg: list of values

        :return: return the minimum
        """
        return 0 if len(arg) == 0 else round(min(arg), 2)

    if "/info" in h5f:
        info_group = h5f.root.info
    else:
        info_group = h5f.create_group("/", "info", "Informations about the pangenome content")
    if pangenome.status["genomesAnnotated"] in ["Computed", "Loaded"]:
        info_group._v_attrs.numberOfGenes = len(pangenome.genes)
        info_group._v_attrs.numberOfOrganisms = len(pangenome.organisms)
    if pangenome.status["genesClustered"] in ["Computed", "Loaded"]:
        info_group._v_attrs.numberOfClusters = len(pangenome.gene_families)
    if pangenome.status["neighborsGraph"] in ["Computed", "Loaded"]:
        info_group._v_attrs.numberOfEdges = len(pangenome.edges)
    if pangenome.status["partitioned"] in ["Computed", "Loaded"]:
        named_part_counter = Counter()
        subpart_counter = Counter()
        part_distribs = defaultdict(list)
        part_set = set()
        for fam in pangenome.gene_families:
            named_part_counter[fam.named_partition] += 1
            part_distribs[fam.named_partition].append(len(fam.organisms) / len(pangenome.organisms))
            if fam.named_partition == "shell":
                subpart_counter[fam.partition] += 1
            if fam.partition != "S_":
                part_set.add(fam.partition)

        info_group._v_attrs.numberOfPersistent = named_part_counter["persistent"]
        info_group._v_attrs.persistentStats = {"min": getmin(part_distribs["persistent"]),
                                               "max": getmax(part_distribs["persistent"]),
                                               "sd": getstdev(part_distribs["persistent"]),
                                               "mean": getmean(part_distribs["persistent"])}
        info_group._v_attrs.numberOfShell = named_part_counter["shell"]
        info_group._v_attrs.shellStats = {"min": getmin(part_distribs["shell"]), "max": getmax(part_distribs["shell"]),
                                          "sd": getstdev(part_distribs["shell"]),
                                          "mean": getmean(part_distribs["shell"])}
        info_group._v_attrs.numberOfCloud = named_part_counter["cloud"]
        info_group._v_attrs.cloudStats = {"min": getmin(part_distribs["cloud"]), "max": getmax(part_distribs["cloud"]),
                                          "sd": getstdev(part_distribs["cloud"]),
                                          "mean": getmean(part_distribs["cloud"])}
        info_group._v_attrs.numberOfPartitions = len(part_set)
        info_group._v_attrs.numberOfSubpartitions = subpart_counter
    if pangenome.status["predictedRGP"] in ["Computed", "Loaded"]:
        info_group._v_attrs.numberOfRGP = len(pangenome.regions)
    if pangenome.status["spots"] in ["Computed", "Loaded"]:
        info_group._v_attrs.numberOfSpots = len(pangenome.spots)
    if pangenome.status["modules"] in ["Computed", "Loaded"]:
        info_group._v_attrs.numberOfModules = len(pangenome.modules)
        info_group._v_attrs.numberOfFamiliesInModules = sum([len(mod.families) for mod in pangenome.modules])

    info_group._v_attrs.parameters = pangenome.parameters  # saving the pangenome parameters


def write_info_modules(pangenome: Pangenome, h5f: tables.File):
    """
    Writes more information about modules if computed by metrics subpackage

    :param pangenome: Pangenome object with some information computed
    :param h5f: Pangenome file to save information
    """

    def getmean(arg: iter) -> float:
        """ Compute the mean of arguments if exist 0 else

        :param arg: list of values

        :return: return the mean
        """
        return 0 if len(arg) == 0 else round(statistics.mean(arg), 2)

    def getstdev(arg: iter) -> float:
        """ Compute the standard deviation of arguments if exist 0 else

        :param arg: list of values

        :return: return the sd
        """
        return 0 if len(arg) <= 1 else round(statistics.stdev(arg), 2)

    def getmax(arg: iter) -> float:
        """ Get the maximum of arguments if exist 0 else

        :param arg: list of values

        :return: return the maximum
        """
        return 0 if len(arg) == 0 else round(max(arg), 2)

    def getmin(arg: iter) -> float:
        """ Get the minimum of arguments if exist 0 else

        :param arg: list of values

        :return: return the minimum
        """
        return 0 if len(arg) == 0 else round(min(arg), 2)

    if "/info" not in h5f:
        write_info(pangenome, h5f)
    info_group = h5f.root.info

    if pangenome.status["modules"] in ["Computed", "Loaded"]:
        def part_spec(part: str) -> list:
            """
            Get the list of module for a specific partition of pangenome

            :param part: pangenome partition name

            :return: list of module specific to partition
            """
            pangenome.compute_mod_bitarrays(part)
            return [popcount(module.bitarray) for module in pangenome.modules]

        mod_fam = [len(module.families) for module in pangenome.modules]
        info_group._v_attrs.StatOfFamiliesInModules = {"min": getmin(mod_fam),
                                                       "max": getmax(mod_fam),
                                                       "sd": getstdev(mod_fam),
                                                       "mean": getmean(mod_fam)}
        spec_pers = part_spec(part='persistent')
        spec_shell = part_spec(part='shell')
        spec_cloud = part_spec(part='cloud')
        info_group._v_attrs.PersistentSpecInModules = {"percent": round((sum(spec_pers) / sum(mod_fam)) * 100, 2),
                                                       "min": getmin(spec_pers),
                                                       "max": getmax(spec_pers),
                                                       "sd": getstdev(spec_pers),
                                                       "mean": getmean(spec_pers)}
        info_group._v_attrs.ShellSpecInModules = {"percent": round((sum(spec_shell) / sum(mod_fam)) * 100, 2),
                                                  "min": getmin(spec_shell),
                                                  "max": getmax(spec_shell),
                                                  "sd": getstdev(spec_shell),
                                                  "mean": getmean(spec_shell)}
        info_group._v_attrs.CloudSpecInModules = {"percent": round((sum(spec_cloud) / sum(mod_fam)) * 100, 2),
                                                  "min": getmin(spec_cloud),
                                                  "max": getmax(spec_cloud),
                                                  "sd": getstdev(spec_cloud),
                                                  "mean": getmean(spec_cloud)}
    else:
        raise Exception("Modules were not computed in your pangenome. Please see the module subcommand.")


def update_gene_fam_partition(pangenome: Pangenome, h5f: tables.File, disable_bar: bool = False):
    """
    Update the gene families table with partition information

    :param pangenome: Partitioned pangenome
    :param h5f: HDF5 file with gene families
    :param disable_bar: Allow to disable progress bar
    """
    logging.getLogger("PPanGGOLiN").info("Updating gene families with partition information")
    table = h5f.root.geneFamiliesInfo
    for row in tqdm(table, total=table.nrows, unit="gene family", disable=disable_bar):
        row["partition"] = pangenome.get_gene_family(row["name"].decode()).partition
        row.update()


def update_gene_fragments(pangenome: Pangenome, h5f: tables.File, disable_bar: bool = False):
    """
    Updates the annotation table with the fragmentation information from the defrag pipeline

    :param pangenome: Annotated pangenome
    :param h5f: HDF5 pangenome file
    :param disable_bar: Allow to disable progress bar
    """
    logging.getLogger("PPanGGOLiN").info("Updating annotations with fragment information")
    genedataid2genedata = read_genedata(h5f)

    table = h5f.root.annotations.genes
    for row in tqdm(table, total=table.nrows, unit="gene", disable=disable_bar):
        genedata_id = row['gene/genedata_id']
        if genedataid2genedata[genedata_id].gene_type == 'CDS':
            row['gene/is_fragment'] = pangenome.get_gene(row['gene/ID'].decode()).is_fragment
            row.update()
    table.flush()


def erase_pangenome(pangenome: Pangenome, graph: bool = False, gene_families: bool = False, partition: bool = False,
                    rgp: bool = False, spots: bool = False, modules: bool = False,
                    metadata: bool = False, metatype: str = None, source: str = None):
    """
    Erases tables from a pangenome .h5 file

    :param pangenome: Pangenome
    :param graph: remove graph information
    :param gene_families: remove gene families information
    :param partition: remove partition information
    :param rgp: remove rgp information
    :param spots: remove spots information
    :param modules: remove modules information
<<<<<<< HEAD
    :param metadata: remove metadata information
    :param metatype:
    :param source:
    """
    try:
        if metadata and (metatype is None or source is None):
            raise AssertionError
    except AssertionError:
        raise AssertionError("To erase metadata. You should provide metatype and source")
=======
    """

>>>>>>> 9d7a7c45
    h5f = tables.open_file(pangenome.file, "a")
    status_group = h5f.root.status
    info_group = h5f.root.info

    if '/edges' in h5f and (graph or gene_families):
        logging.getLogger("PPanGGOLiN").info("Erasing the formerly computed edges")
        h5f.remove_node("/", "edges")
        status_group._v_attrs.NeighborsGraph = False
        pangenome.status["neighborsGraph"] = "No"
        h5f.del_node_attr(info_group, "numberOfEdges")
    if '/geneFamilies' in h5f and gene_families:
        logging.getLogger("PPanGGOLiN").info("Erasing the formerly computed gene family to gene associations...")
        h5f.remove_node('/', 'geneFamilies')  # erasing the table, and rewriting a new one.
        pangenome.status["defragmented"] = "No"
        pangenome.status["genesClustered"] = "No"
        status_group._v_attrs.defragmented = False
        status_group._v_attrs.genesClustered = False

        h5f.del_node_attr(info_group, "numberOfClusters")

    if '/geneFamiliesInfo' in h5f and gene_families:
        logging.getLogger("PPanGGOLiN").info("Erasing the formerly computed gene family representative sequences...")
        h5f.remove_node('/', 'geneFamiliesInfo')  # erasing the table, and rewriting a new one.
        pangenome.status["geneFamilySequences"] = "No"
        status_group._v_attrs.geneFamilySequences = False
        if partition:
            logging.getLogger("PPanGGOLiN").info("Erasing former partitions...")
            pangenome.status["partitioned"] = "No"
            status_group._v_attrs.Partitioned = False
            if 'Partitioned' in status_group._v_attrs._f_list():
                status_group._v_attrs.Partitioned = False

            h5f.del_node_attr(info_group, "numberOfPersistent")
            h5f.del_node_attr(info_group, "persistentStats")
            h5f.del_node_attr(info_group, "numberOfShell")
            h5f.del_node_attr(info_group, "shellStats")
            h5f.del_node_attr(info_group, "numberOfCloud")
            h5f.del_node_attr(info_group, "cloudStats")
            h5f.del_node_attr(info_group, "numberOfPartitions")
            h5f.del_node_attr(info_group, "numberOfSubpartitions")

    if '/RGP' in h5f and (gene_families or partition or rgp):
        logging.getLogger("PPanGGOLiN").info("Erasing the formerly computer RGP...")
        pangenome.status["predictedRGP"] = "No"
        status_group._v_attrs.predictedRGP = False
        h5f.remove_node("/", "RGP")

        h5f.del_node_attr(info_group, "numberOfRGP")

    if '/spots' in h5f and (gene_families or partition or rgp or spots):
        logging.getLogger("PPanGGOLiN").info("Erasing the formerly computed spots...")
        pangenome.status["spots"] = "No"
        status_group._v_attrs.spots = False
        h5f.remove_node("/", "spots")

        h5f.del_node_attr(info_group, "numberOfSpots")

    if '/modules' in h5f and (gene_families or partition or modules):
        logging.getLogger("PPanGGOLiN").info("Erasing the formerly computed modules...")
        pangenome.status["modules"] = "No"
        status_group._v_attrs.modules = False
        h5f.remove_node("/", "modules")

        h5f.del_node_attr(info_group, "numberOfModules")
        h5f.del_node_attr(info_group, "numberOfFamiliesInModules")
        for info in ['CloudSpecInModules', 'PersistentSpecInModules', 'ShellSpecInModules', 'numberOfFamiliesInModules',
                     'StatOfFamiliesInModules']:
            if info in info_group._v_attrs._f_list():
                h5f.del_node_attr(info_group, info)
    if '/metadata/' in h5f and metadata:
        erase_metadata(pangenome, h5f, status_group, metatype, source)

    h5f.close()


def write_pangenome(pangenome: Pangenome, filename, force: bool = False, disable_bar: bool = False):
    """
    Writes or updates a pangenome file

    :param pangenome: pangenome object
    :param filename: HDF5 file to save pangenome
    :param force: force to write on pangenome if information already exist
    :param disable_bar: Allow to disable progress bar
    """
    try:
        assert pangenome.status["genomesAnnotated"] in ["Computed", "Loaded", "inFile"]
    except AssertionError:
        raise AssertionError("Something REALLY unexpected and unplanned for happened here. "
                             "Please post an issue on github with what you did to reach this error.")
    else:
        if pangenome.status["genomesAnnotated"] == "Computed":
            compression_filter = tables.Filters(complevel=1, shuffle=True, bitshuffle=True, complib='blosc:zstd')
            h5f = tables.open_file(filename, "w", filters=compression_filter)
            logging.getLogger().info("Writing genome annotations...")

<<<<<<< HEAD
            write_annotations(pangenome, h5f, disable_bar=disable_bar)

            pangenome.status["genomesAnnotated"] = "Loaded"
            h5f.close()

    # from there, appending to existing file
=======
    if pangenome.status["genomesAnnotated"] in ["Computed", "Loaded", "inFile"]:
        if pangenome.status["genomesAnnotated"] == "Computed":
            compression_filter = tables.Filters(complevel=1, shuffle=True, bitshuffle=True, complib='blosc:zstd')
            h5f = tables.open_file(filename, "w", filters=compression_filter)
            logging.getLogger("PPanGGOLiN").info("Writing genome annotations...")

            write_annotations(pangenome, h5f, disable_bar=disable_bar)

            pangenome.status["genomesAnnotated"] = "Loaded"
            h5f.close()
    else:
        # if the pangenome is not Computed or not Loaded, it's probably not really in a good state
        # (or something new was coded).
        raise NotImplementedError("Something REALLY unexpected and unplanned for happened here. "
                                  "Please post an issue on github with what you did to reach this error.")

    # from there, appending to existing file.
>>>>>>> 9d7a7c45
    h5f = tables.open_file(filename, "a")

    if pangenome.status["geneSequences"] == "Computed":
        logging.getLogger("PPanGGOLiN").info("writing the protein coding gene dna sequences")
        write_gene_sequences(pangenome, h5f, disable_bar=disable_bar)
        pangenome.status["geneSequences"] = "Loaded"

    if pangenome.status["genesClustered"] == "Computed":
        logging.getLogger("PPanGGOLiN").info("Writing gene families and gene associations...")
        write_gene_families(pangenome, h5f, force, disable_bar=disable_bar)
        logging.getLogger("PPanGGOLiN").info("Writing gene families information...")
        write_gene_fam_info(pangenome, h5f, force, disable_bar=disable_bar)
        if pangenome.status["genomesAnnotated"] in ["Loaded", "inFile"] and \
                pangenome.status["defragmented"] == "Computed":
            # if the annotations have not been computed in this run,
            # and there has been a clustering with defragmentation, then the annotations can be updated
            update_gene_fragments(pangenome, h5f, disable_bar=disable_bar)
        pangenome.status["genesClustered"] = "Loaded"
    if pangenome.status["neighborsGraph"] == "Computed":
        logging.getLogger("PPanGGOLiN").info("Writing the edges...")
        write_graph(pangenome, h5f, force, disable_bar=disable_bar)
        pangenome.status["neighborsGraph"] = "Loaded"
    if pangenome.status["partitioned"] == "Computed" and \
            pangenome.status["genesClustered"] in ["Loaded", "inFile"]:  # otherwise, it's been written already.
        update_gene_fam_partition(pangenome, h5f, disable_bar=disable_bar)
        pangenome.status["partitioned"] = "Loaded"

    if pangenome.status['predictedRGP'] == "Computed":
        logging.getLogger("PPanGGOLiN").info("Writing Regions of Genomic Plasticity...")
        write_rgp(pangenome, h5f, force, disable_bar=disable_bar)
        pangenome.status['predictedRGP'] = "Loaded"

    if pangenome.status["spots"] == "Computed":
        logging.getLogger("PPanGGOLiN").info("Writing Spots of Insertion...")
        write_spots(pangenome, h5f, force, disable_bar=disable_bar)
        pangenome.status['spots'] = "Loaded"

    if pangenome.status["modules"] == "Computed":
        logging.getLogger("PPanGGOLiN").info("Writing Modules...")
        write_modules(pangenome, h5f, force, disable_bar=disable_bar)
        pangenome.status["modules"] = "Loaded"

    write_metadata(pangenome, h5f, disable_bar)

    write_status(pangenome, h5f)
    write_info(pangenome, h5f)

    h5f.close()
    logging.getLogger("PPanGGOLiN").info(f"Done writing the pangenome. It is in file : {filename}")<|MERGE_RESOLUTION|>--- conflicted
+++ resolved
@@ -15,12 +15,8 @@
 
 # local libraries
 from ppanggolin.pangenome import Pangenome
-<<<<<<< HEAD
 from ppanggolin.formats.writeMetadata import write_metadata, erase_metadata, write_metadata_status
-from ppanggolin.genome import Feature
-=======
 from ppanggolin.genome import Feature, Gene
->>>>>>> 9d7a7c45
 from ppanggolin.formats.readBinaries import read_genedata, Genedata
 
 
@@ -387,17 +383,10 @@
     """
     max_gene_fam_name = 1
     max_gene_id = 1
-<<<<<<< HEAD
-    for gene_fam in pangenome.gene_families:
-        if len(gene_fam.name) > max_gene_fam_name:
-            max_gene_fam_name = len(gene_fam.name)
-        for gene in gene_fam.genes:
-=======
     for family in pangenome.gene_families:
         if len(family.name) > max_gene_fam_name:
             max_gene_fam_name = len(family.name)
         for gene in family.genes:
->>>>>>> 9d7a7c45
             if len(gene.ID) > max_gene_id:
                 max_gene_id = len(gene.ID)
     return max_gene_fam_name, max_gene_id
@@ -417,19 +406,11 @@
         h5f.remove_node('/', 'geneFamilies')  # erasing the table, and rewriting a new one.
     gene_families = h5f.create_table("/", "geneFamilies", gene_to_fam_desc(*get_gene_to_fam_len(pangenome)))
     gene_row = gene_families.row
-<<<<<<< HEAD
-    for gene_fam in tqdm(pangenome.gene_families, total=pangenome.number_of_gene_families(), unit="gene family",
-                         disable=disable_bar):
-        for gene in gene_fam.genes:
-            gene_row["gene"] = gene.ID
-            gene_row["geneFam"] = gene_fam.name
-=======
     for family in tqdm(pangenome.gene_families, total=pangenome.number_of_gene_families(), unit="gene family",
                        disable=disable_bar):
         for gene in family.genes:
             gene_row["gene"] = gene.ID
             gene_row["geneFam"] = family.name
->>>>>>> 9d7a7c45
             gene_row.append()
     gene_families.flush()
 
@@ -920,7 +901,6 @@
     :param rgp: remove rgp information
     :param spots: remove spots information
     :param modules: remove modules information
-<<<<<<< HEAD
     :param metadata: remove metadata information
     :param metatype:
     :param source:
@@ -930,10 +910,7 @@
             raise AssertionError
     except AssertionError:
         raise AssertionError("To erase metadata. You should provide metatype and source")
-=======
-    """
-
->>>>>>> 9d7a7c45
+
     h5f = tables.open_file(pangenome.file, "a")
     status_group = h5f.root.status
     info_group = h5f.root.info
@@ -1023,20 +1000,7 @@
     except AssertionError:
         raise AssertionError("Something REALLY unexpected and unplanned for happened here. "
                              "Please post an issue on github with what you did to reach this error.")
-    else:
-        if pangenome.status["genomesAnnotated"] == "Computed":
-            compression_filter = tables.Filters(complevel=1, shuffle=True, bitshuffle=True, complib='blosc:zstd')
-            h5f = tables.open_file(filename, "w", filters=compression_filter)
-            logging.getLogger().info("Writing genome annotations...")
-
-<<<<<<< HEAD
-            write_annotations(pangenome, h5f, disable_bar=disable_bar)
-
-            pangenome.status["genomesAnnotated"] = "Loaded"
-            h5f.close()
-
-    # from there, appending to existing file
-=======
+
     if pangenome.status["genomesAnnotated"] in ["Computed", "Loaded", "inFile"]:
         if pangenome.status["genomesAnnotated"] == "Computed":
             compression_filter = tables.Filters(complevel=1, shuffle=True, bitshuffle=True, complib='blosc:zstd')
@@ -1047,14 +1011,8 @@
 
             pangenome.status["genomesAnnotated"] = "Loaded"
             h5f.close()
-    else:
-        # if the pangenome is not Computed or not Loaded, it's probably not really in a good state
-        # (or something new was coded).
-        raise NotImplementedError("Something REALLY unexpected and unplanned for happened here. "
-                                  "Please post an issue on github with what you did to reach this error.")
-
-    # from there, appending to existing file.
->>>>>>> 9d7a7c45
+
+    # from there, appending to existing file
     h5f = tables.open_file(filename, "a")
 
     if pangenome.status["geneSequences"] == "Computed":
