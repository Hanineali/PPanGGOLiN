--- conflicted
+++ resolved
@@ -145,29 +145,8 @@
     for _, genes in family.get_org_dict().items():
         if len(genes) == 1:
             single_copy_genes.extend(genes)
-<<<<<<< HEAD
-
-    partial = False
-    for gene in single_copy_genes:
-        if use_gene_id:
-            f_obj.write('>' + gene.ID + "\n")
-        else:
-            f_obj.write('>' + gene.organism.name + "\n")
-        if source == "dna":
-            f_obj.write(gene.dna + '\n')
-        elif source == "protein":
-            protein, part = translate(gene, code_table)
-            if not partial:
-                partial = part
-            f_obj.write(protein + "\n")
-        else:
-            raise AssertionError("Unknown sequence source given (expected 'dna' or 'protein')")
-    f_obj.flush()
-    return f_name, partial
-=======
             
     with open(f_name, "w") as f_obj:
-
         for gene in single_copy_genes:
             if use_gene_id:
                 f_obj.write(f">{gene.ID}\n")
@@ -176,12 +155,14 @@
             if source == "dna":
                 f_obj.write(gene.dna + '\n')
             elif source == "protein":
-                f_obj.write(translate(gene.dna, code_table) + "\n")
+                protein, part = translate(gene, code_table)
+                if not partial:
+                    partial = part
+                f_obj.write(protein + "\n")
             else:
                 raise ValueError(f"Unknown sequence source '{source}' provided. Expected 'dna' or 'protein'.")
 
-    return f_name
->>>>>>> cdf43a31
+    return f_name, partial
 
 
 def launch_mafft(fname: Path, output: Path, fam_name: str):
