--- conflicted
+++ resolved
@@ -314,18 +314,6 @@
         stop = int(row["stop"])
         coordinates = [(start, stop)]
 
-<<<<<<< HEAD
-        intergenicdata = Intergenicdata(
-            source_id=row["source_id"].decode(),
-            target_id= row["target_id"].decode(),
-            start=start,
-            stop=stop,
-            edge=row["edge"].decode(),
-            offset = row["offset"].decode(),
-            neighbors=row["neighbors"].decode(),
-            coordinates=coordinates,
-        )
-=======
         raw_src = row["source_id"].decode()
         raw_tgt = row["target_id"].decode()
         source_id = None if raw_src == "" else raw_src
@@ -338,17 +326,11 @@
             offset = row["offset"],
             coordinates = coordinates,
             )
->>>>>>> a4010c2a
 
         intergenicdata_id = row["intergenicdata_id"]
         intergenicdata_id2intergenicdata[intergenicdata_id] = intergenicdata
 
     return intergenicdata_id2intergenicdata
-
-<<<<<<< HEAD
-=======
-
->>>>>>> a4010c2a
 
 def read_join_coordinates(h5f: tables.File) -> Dict[str, List[Tuple[int, int]]]:
     """
@@ -1799,11 +1781,7 @@
         disable=disable_bar,
     ):
         fam = pangenome.get_rna_family(row["name"].decode())
-<<<<<<< HEAD
-        fam.add_sequence(row["sequence"].decode())
-=======
         fam.add_sequence(row["sequence"].decode(errors="ignore"))
->>>>>>> a4010c2a
 
 
 def read_gene_sequences(
@@ -1887,16 +1865,10 @@
         unit="intergenic",
         disable=disable_bar,
     ):
-<<<<<<< HEAD
-        intergenic = pangenome.get_intergenic(row["intergenic"].decode())
-        intergenic.add_sequence(seqid2seq[row["seqid"]])
-    logging.getLogger("PPanGGOLiN").info("Intergenic sequences are loaded.")
-
-=======
         intergenic = pangenome.get_intergenic(row["intergenic_id"].decode())
         intergenic.add_sequence(seqid2seq[row["seqid"]])
     logging.getLogger("PPanGGOLiN").info("Intergenic sequences are loaded.")
->>>>>>> a4010c2a
+
 
 def read_rgp(pangenome: Pangenome, h5f: tables.File, disable_bar: bool = False):
     """
@@ -2632,11 +2604,8 @@
                 f"or has been improperly filled"
             )
     if rna_sequences:
-<<<<<<< HEAD
-        if h5f.root.status._v_attrs.rnaSequences:
-=======
         if h5f.root.status._v_attrs.geneSequences:
->>>>>>> a4010c2a
+
             logging.getLogger("PPanGGOLiN").info(
                 "Reading pangenome rna dna sequences..."
             )
@@ -2647,11 +2616,7 @@
                 f"or has been improperly filled"
             )
     if intergenic_sequences:
-<<<<<<< HEAD
-        if h5f.root.status._v_attrs.intergenicSequences:
-=======
         if h5f.root.status._v_attrs.geneSequences:
->>>>>>> a4010c2a
             logging.getLogger("PPanGGOLiN").info(
                 "Reading pangenome intergenic dna sequences..."
             )
@@ -2673,11 +2638,7 @@
             )
 
     if rna_families:
-<<<<<<< HEAD
-        if h5f.root.status._v_attrs.rnasClustered:
-=======
         if h5f.root.status._v_attrs.genesClustered:
->>>>>>> a4010c2a
             logging.getLogger("PPanGGOLiN").info("Reading pangenome rna families...")
             read_rna_families(pangenome, h5f, disable_bar=disable_bar)
             read_rna_families_info(pangenome, h5f, disable_bar=disable_bar)
