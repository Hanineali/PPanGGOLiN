--- conflicted
+++ resolved
@@ -235,14 +235,8 @@
 
         # get each gene's sequence.
         for gene in contig.genes:
-<<<<<<< HEAD
-            gene.add_dna(get_dna_sequence(sequence, gene))
-
-    return org, True
-=======
             gene.add_sequence(get_dna_sequence(sequence, gene))
     return organism, True
->>>>>>> e992a173
 
 
 def read_org_gff(organism: str, gff_file_path: Path, circular_contigs: List[str],
@@ -359,12 +353,7 @@
 
     # GET THE FASTA SEQUENCES OF THE GENES
     if has_fasta and fasta_string != "":
-<<<<<<< HEAD
-        contig_sequences, _ = read_fasta(org, fasta_string.split('\n'))  # _ is total contig length
-
-=======
         contig_sequences = read_fasta(org, fasta_string.split('\n'))  # _ is total contig length
->>>>>>> e992a173
         for contig in org.contigs:
 
             contig.add_contig_length(len(contig_sequences[contig.name]))
