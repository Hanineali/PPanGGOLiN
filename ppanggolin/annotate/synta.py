--- conflicted
+++ resolved
@@ -703,27 +703,16 @@
         ### 1. Handle Start Border Intergenic
         if not is_circular and first_feature.start > 1:
             start, stop = 1, first_feature.start - 1
-<<<<<<< HEAD
-            coordinates = [(start,stop)]
-            intergenic_seq = contig_seq[:stop]
-            intergenic_regions.append((
-                 coordinates, None, first_feature, f"|{first_feature.ID}", True, 0, intergenic_seq
-=======
             coordinates = [(start, stop)]
             intergenic_seq = contig_seq[start - 1:stop]
             intergenic_regions.append((
                 coordinates, None, first_feature, f"|{first_feature.ID}", True, 0, intergenic_seq
->>>>>>> a4010c2a
             ))
         elif is_circular and first_feature.start > 1 and last_feature.stop == contig_length:
             # Special case: circular contig where first gene starts at > 1 and last gene ends at contig_length
             start, stop = 1, first_feature.start - 1
             coordinates = [(start, stop)]
-<<<<<<< HEAD
-            intergenic_seq = contig_seq[:stop]
-=======
             intergenic_seq = contig_seq[start-1:stop]
->>>>>>> a4010c2a
             intergenic_regions.append((
                 coordinates, last_feature, first_feature, f"{last_feature.ID}|{first_feature.ID}", True, 0,
                 intergenic_seq,
@@ -761,11 +750,7 @@
                 elif next_feature.start - feature.stop >= 2:
                     start, stop = feature.stop + 1, next_feature.start - 1
                     coordinates = [(start, stop)]
-<<<<<<< HEAD
-                    intergenic_seq = contig_seq[start -1 :stop]
-=======
                     intergenic_seq = contig_seq[start - 1:stop]
->>>>>>> a4010c2a
                     intergenic_regions.append((
                         coordinates, feature, next_feature, f"{feature.ID} | {next_feature.ID}", False, 0,
                         intergenic_seq
@@ -774,11 +759,7 @@
                 # Handle Overlapping Genes
                 elif feature.stop > next_feature.start:
                     overlap_length = feature.stop - next_feature.start + 1
-<<<<<<< HEAD
-                    start , stop = next_feature.start, feature.stop
-=======
                     start, stop = next_feature.start, feature.stop
->>>>>>> a4010c2a
                     coordinates = [(start, stop)]
                     intergenic_seq = None
                     intergenic_regions.append((
@@ -790,33 +771,6 @@
         if not is_circular and last_feature.stop < contig_length:
             start, stop = last_feature.stop + 1, contig_length
             coordinates = [(start, stop)]
-<<<<<<< HEAD
-            intergenic_seq = contig_seq[start - 1:]
-            intergenic_regions.append((
-                coordinates, last_feature, None, f"{last_feature.ID}|", True, 0, intergenic_seq
-            ))
-        elif is_circular and first_feature.start == 1 :
-            if last_feature.stop == contig_length:
-                # Special case: circular contig where first gene starts at 1 and last gene ends at contig_length
-                start, stop = last_feature.stop, 1
-                coordinates = [(start, stop)]
-                intergenic_seq = None
-                intergenic_regions.append((
-                    coordinates, last_feature, first_feature, f"{last_feature.ID}|{first_feature.ID}", True, 0,
-                    intergenic_seq,
-                ))
-            elif last_feature.stop < contig_length :
-                start, stop = last_feature.stop + 1, contig_length
-                coordinates = [(start, stop)]
-                intergenic_seq = contig_seq[start - 1:]
-                intergenic_regions.append((
-                    coordinates, last_feature, first_feature, f"{last_feature.ID}|{first_feature.ID}", True, 0, intergenic_seq
-                ))
-        elif is_circular and last_feature.stop < contig_length and first_feature.start > 1 :  # intergenic on the wrapping region
-                start, stop = last_feature.stop + 1, first_feature.start - 1
-                coordinates = [(start, contig_length), (1, stop)]
-                intergenic_seq = contig_seq[start - 1:] + contig_seq[1: stop]
-=======
             intergenic_seq = contig_seq[start - 1:contig_length]
             intergenic_regions.append((
                 coordinates, last_feature, None, f"{last_feature.ID}|", True, 0, intergenic_seq
@@ -828,19 +782,11 @@
                 start, stop = last_feature.stop + 1, first_feature.start - 1
                 coordinates = [(start, stop)]
                 intergenic_seq = contig_seq[start - 1:stop]
->>>>>>> a4010c2a
                 intergenic_regions.append((
                     coordinates, last_feature, first_feature, f"{last_feature.ID}|{first_feature.ID}", True, 0,
                     intergenic_seq
                 ))
-<<<<<<< HEAD
-            # handle overlap at the wrapping of the circular contig
-        elif is_circular and last_feature.stop > first_feature.start :
-            overlap_length = last_feature.stop - first_feature.start + 1
-            start, stop = first_feature.start, last_feature.stop
-            coordinates = [(start, stop)]
-            intergenic_seq = None
-=======
+
             if last_feature.stop > first_feature.start:
                 overlap_length = first_feature.start - last_feature.stop
                 start, stop = first_feature.start, last_feature.stop
@@ -854,7 +800,6 @@
             start, stop = last_feature.stop + 1, first_feature.start - 1
             coordinates = [(start, contig_length), (1, stop)]
             intergenic_seq = contig_seq[start - 1:] + contig_seq[0: stop]
->>>>>>> a4010c2a
             intergenic_regions.append((
                 coordinates, last_feature, first_feature,
                 f"{last_feature.ID}|{first_feature.ID}", True, 0, intergenic_seq
