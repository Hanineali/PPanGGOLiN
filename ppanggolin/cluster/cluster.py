#!/usr/bin/env python3
# coding:utf-8

# default libraries
import logging
import tempfile
from collections import defaultdict
import os
import argparse
from typing import Tuple, Dict, Set
from pathlib import Path
import time

# installed libraries
from networkx import Graph
from tqdm import tqdm

# local libraries
from ppanggolin.pangenome import Pangenome
from ppanggolin.genome import Gene
from ppanggolin.geneFamily import GeneFamily
<<<<<<< HEAD
from ppanggolin.utils import read_compressed_or_not, restricted_float, run_subprocess
from ppanggolin.formats.writeBinaries import write_pangenome, erase_pangenome
from ppanggolin.formats.readBinaries import check_pangenome_info, write_gene_sequences_from_pangenome_file
from ppanggolin.formats.writeSequences import write_gene_sequences_from_annotations, translate_genes, create_mmseqs_db
from ppanggolin.utils import mk_outdir
=======
from ppanggolin.utils import read_compressed_or_not, restricted_float, create_tmpdir
from ppanggolin.formats.writeBinaries import write_pangenome, erase_pangenome
from ppanggolin.formats.readBinaries import check_pangenome_info, write_gene_sequences_from_pangenome_file
from ppanggolin.formats.writeSequences import write_gene_sequences_from_annotations, translate_genes
>>>>>>> 767092fc


# Global functions
def check_pangenome_former_clustering(pangenome: Pangenome, force: bool = False):
    """
    Checks pangenome status and .h5 files for former clusterings, delete them if allowed or raise an error

    :param pangenome: Annotated Pangenome
    :param force: Force to write on existing pangenome information
    """
    if pangenome.status["genesClustered"] == "inFile" and not force:
        raise Exception("You are trying to cluster genes that are already clustered together. If you REALLY want to "
                        "do that, use --force (it will erase everything except annotation data in your HDF5 file!)")
    elif pangenome.status["genesClustered"] == "inFile" and force:
        erase_pangenome(pangenome, gene_families=True)


# Clustering functions
def check_pangenome_for_clustering(pangenome: Pangenome, sequences: Path, force: bool = False,
                                   disable_bar: bool = False):
    """
    Check the pangenome statuses and write the gene sequences in the provided tmpFile.
    (whether they are written in the .h5 file or currently in memory)

    :param pangenome: Annotated Pangenome
    :param sequences: Path to write the sequences
    :param force: Force to write on existing pangenome information
    :param disable_bar: Allow to disable progress bar
    """
    check_pangenome_former_clustering(pangenome, force)
    if pangenome.status["geneSequences"] in ["Computed", "Loaded"]:
        logging.getLogger("PPanGGOLiN").debug("Write sequences from annotation loaded in pangenome")
        # we append the gene ids by 'ppanggolin' to avoid crashes from mmseqs when sequence IDs are only numeric.
        write_gene_sequences_from_annotations(pangenome.genes, sequences, add="ppanggolin_",
                                              compress=False, disable_bar=disable_bar)
    elif pangenome.status["geneSequences"] == "inFile":
        logging.getLogger("PPanGGOLiN").debug("Write sequences from pangenome file")
        write_gene_sequences_from_pangenome_file(pangenome.file, sequences, add="ppanggolin_",
                                                 compress=False, disable_bar=disable_bar)  # write CDS sequences to the tmpFile
    else:
        raise Exception("The pangenome does not include gene sequences, thus it is impossible to cluster "
                        "the genes in gene families. Either provide clustering results (see --clusters), "
                        "or provide a way to access the gene sequence during the annotation step "
                        "(having the fasta in the gff files, or providing the fasta files through the --fasta option)")

<<<<<<< HEAD
=======

>>>>>>> 767092fc
def first_clustering(sequences: Path, tmpdir: Path, cpu: int = 1, code: int = 11, coverage: float = 0.8,
                     identity: float = 0.8, mode: int = 1) -> Tuple[Path, Path]:
    """
    Make a first clustering of all sequences in pangenome

    :param sequences: Sequence from pangenome
    :param tmpdir: Temporary directory
    :param cpu: number of CPU cores to use
    :param code: Genetic code used
    :param coverage: minimal coverage threshold for the alignment
    :param identity: minimal identity threshold for the alignment
    :param mode: MMseqs2 clustering mode

    :return: path to representative sequence file and path to tsv clustering result
    """
<<<<<<< HEAD
    seqdb = translate_genes(sequences, 'aa_db', tmpdir, cpu, True, code)
=======
    seqdb = translate_genes(sequences=sequences, tmpdir=tmpdir, cpu=cpu,
                            is_single_line_fasta=True, code=code)
>>>>>>> 767092fc
    logging.getLogger("PPanGGOLiN").info("Clustering sequences...")
    cludb = tmpdir / 'cluster_db'
    cmd = list(map(str, ["mmseqs", "cluster", seqdb, cludb, tmpdir, "--cluster-mode", mode, "--min-seq-id",
                         identity, "-c", coverage, "--threads", cpu, "--kmer-per-seq", 80, "--max-seqs", 300]))
    run_subprocess(cmd, msg="MMSeqs2 cluster failed with the following error:\n")
    logging.getLogger("PPanGGOLiN").info("Extracting cluster representatives...")
    repdb = tmpdir / 'representative_db'
    cmd = list(map(str, ["mmseqs", "result2repseq", seqdb, cludb, repdb]))
    run_subprocess(cmd, msg="MMSeqs2 result2repseq failed with the following error:\n")
    reprfa = tmpdir / 'representative_sequences.fasta'
    cmd = list(map(str, ["mmseqs", "result2flat", seqdb, seqdb, repdb, reprfa, "--use-fasta-header"]))
    run_subprocess(cmd, msg="MMSeqs2 result2flat failed with the following error:\n")
    logging.getLogger("PPanGGOLiN").info("Writing gene to family informations")
    outtsv = tmpdir / 'families_tsv'
    cmd = list(map(str, ["mmseqs", "createtsv", seqdb, seqdb, cludb, outtsv, "--threads", cpu, "--full-header"]))
    run_subprocess(cmd, msg="MMSeqs2 createtsv failed with the following error:\n")
    return reprfa, outtsv


def read_faa(faa_file_name: Path) -> Dict[str, str]:
    """
    Read a faa file to link pangenome families to sequences.

    :param faa_file_name: path to the faa file

    :return: dictionary with families ID as key and sequence as value
    """
    fam2seq = {}
    head = ""
    with open(faa_file_name, "r") as faaFile:
        for line in faaFile:
            if line.startswith('>'):
                head = line[1:].strip().replace("ppanggolin_", "")  # remove the eventual addition
            else:
                fam2seq[head] = line.strip()
    return fam2seq


def align_rep(faa_file: Path, tmpdir: Path, cpu: int = 1, coverage: float = 0.8, identity: float = 0.8) -> Path:
    """
    Align representative sequence

    :param faa_file: sequence of representative family
    :param tmpdir: Temporary directory
    :param cpu: number of CPU cores to use
    :param coverage: minimal coverage threshold for the alignment
    :param identity: minimal identity threshold for the alignment

    :return: Result of alignment
    """
    seqdb = create_mmseqs_db([faa_file], 'rep_sequence_db', tmpdir, db_mode=1, db_type=1)
    logging.getLogger("PPanGGOLiN").info("Aligning cluster representatives...")
    alndb = tmpdir / 'rep_alignment_db'
    cmd = list(map(str, ["mmseqs", "search", seqdb, seqdb, alndb, tmpdir, "-a", "--min-seq-id", identity,
                         "-c", coverage, "--cov-mode", 1, "--threads", cpu]))
    run_subprocess(cmd, msg="MMSeqs2 search failed with the following error:\n")
    logging.getLogger("PPanGGOLiN").info("Extracting alignments...")
    outfile = tmpdir / 'rep_families.tsv'
    cmd = list(map(str, ["mmseqs", "convertalis", seqdb, seqdb, alndb, outfile,
                         "--format-output", "query,target,qlen,tlen,bits"]))
    run_subprocess(cmd, msg="MMSeqs2 convertalis failed with the following error:\n")
    return outfile


def read_tsv(tsv_file_name: Path) -> Tuple[Dict[str, Tuple[str, bool]], Dict[str, Set[str]]]:
    """Reading tsv file

    :param tsv_file_name: path to the tsv

    :return: two dictionnary which link genes and families
    """
    genes2fam = {}
    fam2genes = defaultdict(set)
    with open(tsv_file_name, "r") as tsvfile:
        for line in tsvfile:
            line = line.replace('"', '').replace("ppanggolin_", "").split()
            # remove the '"' char which protects the fields, and the eventual addition
            genes2fam[line[1]] = (line[0], False)  # fam id, and it's a gene (and not a fragment)
            fam2genes[line[0]].add(line[1])
    return genes2fam, fam2genes


def refine_clustering(tsv: Path, aln_file: Path,
                      fam_to_seq: dict) -> Tuple[Dict[str, Tuple[str, bool]], Dict[str, str]]:
    """
    Refine clustering by removing fragment

    :param tsv: First clusterin result
    :param aln_file: Reprensentative alignment result
    :param fam_to_seq: Dictionary which link families to sequence

    :return: Two dictionary which link genes and families
    """
    simgraph = Graph()
    genes2fam, fam2genes = read_tsv(tsv)
    logging.getLogger("PPanGGOLiN").info(f"Starting with {len(fam_to_seq)} families")
    # create the nodes
    for fam, genes in fam2genes.items():
        simgraph.add_node(fam, nbgenes=len(genes))

    # add the edges
    with open(aln_file, "r") as alnfile:
        for line in alnfile:
            line = line.replace('"', '').replace("ppanggolin_", "").split()  # remove the eventual addition

            if line[0] != line[1]:
                simgraph.add_edge(line[0], line[1], score=float(line[4]))
                simgraph.nodes[line[0]]["length"] = int(line[2])
                simgraph.nodes[line[1]]["length"] = int(line[3])

    for node, nodedata in sorted(simgraph.nodes(data=True)):
        choice = (None, 0, 0, 0)
        for neighbor in sorted(simgraph.neighbors(node)):
            nei = simgraph.nodes[neighbor]
            score = simgraph[neighbor][node]["score"]
            if nei["length"] > nodedata["length"] and nei["nbgenes"] >= nodedata["nbgenes"] and choice[3] < score:
                choice = (genes2fam[neighbor][0], nei["length"], nei["nbgenes"], score)
                # `genes2fam[neighbor]` instead of just neighbor in case that family has been assigned already
                # (this is for smaller fragments that are closer to other fragments than the actual gene family)

        if choice[0] is not None:
            genestochange = fam2genes[node]
            for gene in genestochange:
                genes2fam[gene] = (str(choice[0]), True)
                fam2genes[choice[0]].add(gene)
            del fam2genes[node]
    new_fam_to_seq = {}
    for fam in fam2genes:
        new_fam_to_seq[fam] = fam_to_seq[fam]
    logging.getLogger("PPanGGOLiN").info(f"Ending with {len(new_fam_to_seq)} gene families")
    return genes2fam, new_fam_to_seq


def read_fam2seq(pangenome: Pangenome, fam_to_seq: Dict[str, str]):
    """
    Add gene family to pangenome and sequences to gene families

    :param pangenome: Annotated pangenome
    :param fam_to_seq: Dictionary which link families and sequences
    """
    logging.getLogger("PPanGGOLiN").info("Adding protein sequences to the gene families")
    for family, protein in fam_to_seq.items():
        fam = GeneFamily(pangenome.max_fam_id, family)
        fam.add_sequence(protein)
        pangenome.add_gene_family(fam)


def read_gene2fam(pangenome: Pangenome, gene_to_fam: dict, disable_bar: bool = False):
    """
    Add gene to pangenome families

    :param pangenome: Annotated Pangenome
    :param gene_to_fam: Dictionary which link gene to families
    :param disable_bar: Allow to disable progress bar
    """
    logging.getLogger("PPanGGOLiN").info(f"Adding {len(gene_to_fam)} genes to the gene families")

    link = True if pangenome.status["genomesAnnotated"] in ["Computed", "Loaded"] else False
    if link and len(gene_to_fam) != pangenome.number_of_genes:  # then maybe there are genes with identical IDs
        logging.getLogger("PPanGGOLiN").debug(f"gene_to_fam size: {len(gene_to_fam)}, "
                                              f"Pangenome nb genes: {pangenome.number_of_genes}")
        raise Exception("Something unexpected happened during clustering (have less genes clustered than genes "
                        "in the pangenome). A probable reason is that two genes in two different genomes have "
                        "the same IDs; If you are sure that all of your genes have non identical IDs,  please post an "
                        "issue at https://github.com/labgem/PPanGGOLiN/")
    for gene, (family, is_frag) in tqdm(gene_to_fam.items(), unit="gene", total=len(gene_to_fam), disable=disable_bar):
        try:
            fam = pangenome.get_gene_family(family)
        except KeyError:  # Family not found so create and add
            fam = GeneFamily(pangenome.max_fam_id, family)
            pangenome.add_gene_family(fam)
        if link:  # doing the linking if the annotations are loaded.
            gene_obj = pangenome.get_gene(gene)
        else:
            gene_obj = Gene(gene)
        gene_obj.is_fragment = is_frag
        fam.add(gene_obj)


def clustering(pangenome: Pangenome, tmpdir: Path, cpu: int = 1, defrag: bool = True, code: int = 11,
               coverage: float = 0.8, identity: float = 0.8, mode: int = 1, force: bool = False,
               disable_bar: bool = False, keep_tmp_files: bool = True):
    """
    Cluster gene sequences from an annotated pangenome into families.

    :param pangenome: Annotated Pangenome object.
    :param tmpdir: Path to a temporary directory for intermediate files.
    :param cpu: Number of CPU cores to use for clustering.
    :param defrag: Allow removal of fragmented sequences during clustering.
    :param code: Genetic code used for sequence translation.
    :param coverage: Minimum coverage threshold for sequence alignment during clustering.
    :param identity: Minimum identity threshold for sequence alignment during clustering.
    :param mode: Clustering mode (MMseqs2 mode).
    :param force: Force writing clustering results back to the pangenome.
    :param disable_bar: Disable the progress bar during clustering.
    :param keep_tmp_files: Keep temporary files (useful for debugging).
    """
<<<<<<< HEAD

    if keep_tmp_files:
        date = time.strftime("_%Y-%m-%d_%H-%M-%S", time.localtime())

        dir_name = f'clustering_tmpdir_{date}_PID{os.getpid()}'
        tmp_path = Path(tmpdir) / dir_name
        mk_outdir(tmp_path, force=True)
    else:
        newtmpdir = tempfile.TemporaryDirectory(dir=tmpdir)
        tmp_path = Path(newtmpdir.name)

    sequence_path = tmp_path/'nucleotid_sequences'
    with open(sequence_path, "w") as sequence_file:
        check_pangenome_for_clustering(pangenome, sequence_file, force, disable_bar=disable_bar)
=======
    date = time.strftime("_%Y-%m-%d_%H-%M-%S", time.localtime())
    dir_name = f'clustering_tmpdir_{date}_PID{os.getpid()}'
    with create_tmpdir(tmpdir, basename=dir_name, keep_tmp=keep_tmp_files) as tmp_path:
        sequence_path = tmp_path/'nucleotide_sequences.fna'
        check_pangenome_for_clustering(pangenome, sequence_path, force, disable_bar=disable_bar)
>>>>>>> 767092fc
        logging.getLogger("PPanGGOLiN").info("Clustering all of the genes sequences...")
        rep, tsv = first_clustering(sequence_path, tmp_path, cpu, code, coverage, identity, mode)

        fam2seq = read_faa(rep)
        if not defrag:
            logging.getLogger("PPanGGOLiN").debug("No defragmentation")
            genes2fam, _ = read_tsv(tsv)
        else:
            logging.getLogger("PPanGGOLiN").info("Associating fragments to their original gene family...")
            aln = align_rep(rep, tmp_path, cpu, coverage, identity)
            genes2fam, fam2seq = refine_clustering(tsv, aln, fam2seq)
            pangenome.status["defragmented"] = "Computed"
    read_fam2seq(pangenome, fam2seq)
    read_gene2fam(pangenome, genes2fam, disable_bar=disable_bar)

    pangenome.status["genesClustered"] = "Computed"
    pangenome.status["geneFamilySequences"] = "Computed"

    pangenome.parameters["cluster"] = {}
    pangenome.parameters["cluster"]["coverage"] = coverage
    pangenome.parameters["cluster"]["identity"] = identity
    pangenome.parameters["cluster"]["mode"] = mode
    pangenome.parameters["cluster"]["# defragmentation"] = defrag
    pangenome.parameters["cluster"]["no_defrag"] = not defrag

    pangenome.parameters["cluster"]["translation_table"] = code
    pangenome.parameters["cluster"]["# read_clustering_from_file"] = False


# Read clustering
def mk_local_to_gene(pangenome: Pangenome) -> dict:
    """Creates a dictionary that stores local identifiers, if all local identifiers are unique (and if they exist)

    :param pangenome: Input Pangenome

    :return: Dictionary with local identifiers
    """
    local_dict = {}
    for gene in pangenome.genes:
        old_len = len(local_dict)
        local_dict[gene.local_identifier] = gene
        if len(local_dict) == old_len:
            if pangenome.parameters["annotate"]["# read_annotations_from_file"] and not \
                    pangenome.parameters["annotate"]["# used_local_identifiers"]:
                raise Exception(f"'{gene.local_identifier}' was found multiple times used as an identifier. "
                                f"The identifier of the genes (locus_tag, protein_id in gbff, ID in gff) were not "
                                f"unique throughout all of the files. It is thus impossible to differentiate the genes."
                                f" To use this function while importing annotate, all identifiers MUST be unique "
                                f"throughout all of your genomes")
            return {}  # local identifiers are not unique.
    return local_dict


def infer_singletons(pangenome: Pangenome):
    """Creates a new family for each gene with no associated family

    :param pangenome: Input pangenome
    """
    singleton_counter = 0
    for gene in pangenome.genes:
        if gene.family is None:
            fam = GeneFamily(family_id=pangenome.max_fam_id, name=gene.ID)
            fam.add(gene)
            pangenome.add_gene_family(fam)
            singleton_counter += 1
    logging.getLogger("PPanGGOLiN").info(f"Inferred {singleton_counter} singleton families")


def read_clustering(pangenome: Pangenome, families_tsv_file: Path, infer_singleton: bool = False, force: bool = False,
                    disable_bar: bool = False):
    """
    Get the pangenome information, the gene families and the genes with an associated gene family.
    Reads a families tsv file from mmseqs2 output and adds the gene families and the genes to the pangenome.

    :param pangenome: Input Pangenome
    :param families_tsv_file: MMseqs2 clustering results
    :param infer_singleton: creates a new family for each gene with no associated family
    :param force: force to write in the pangenome
    :param disable_bar: Allow to disable progress bar
    """
    check_pangenome_former_clustering(pangenome, force)
    check_pangenome_info(pangenome, need_annotations=True, disable_bar=disable_bar)

    logging.getLogger("PPanGGOLiN").info(f"Reading {families_tsv_file.name} the gene families file ...")
    filesize = os.stat(families_tsv_file).st_size
    families_tsv_file = read_compressed_or_not(families_tsv_file)
    frag = False  # the genome annotations are necessarily loaded.
    nb_gene_with_fam = 0
    local_dict = mk_local_to_gene(pangenome)
    bar = tqdm(total=filesize, unit="bytes", disable=disable_bar)
    line_counter = 0
    for line in families_tsv_file:
        line_counter += 1
        bar.update(len(line))
        try:
            elements = [el.strip() for el in line.split()]  # 2 or 3 fields expected
            if len(elements) <= 1:
                raise ValueError("No tabulation separator found in gene families file")
            (fam_id, gene_id, is_frag) = elements if len(elements) == 3 else elements + ["Na"]  # case of 2 fields
            try:
                gene_obj = pangenome.get_gene(gene_id)
            except KeyError:
                gene_obj = local_dict.get(gene_id)
            if gene_obj is not None:
                nb_gene_with_fam += 1
                try:
                    fam = pangenome.get_gene_family(fam_id)
                except KeyError:  # Family not found so create and add
                    fam = GeneFamily(pangenome.max_fam_id, fam_id)
                    pangenome.add_gene_family(fam)
                gene_obj.is_fragment = True if is_frag == "F" else False  # F for Fragment
                fam.add(gene_obj)
            if is_frag == "F":
                frag = True
        except Exception:
            raise Exception(f"line {line_counter} of the file '{families_tsv_file.name}' raised an error.")
    bar.close()
    families_tsv_file.close()
    if nb_gene_with_fam < pangenome.number_of_genes:  # not all genes have an associated cluster
        if nb_gene_with_fam == 0:
            raise Exception("No gene ID in the cluster file matched any gene ID from the annotation step."
                            " Please ensure that the annotations that you loaded previously and the clustering results "
                            "that you have used the same gene IDs. If you use .gff files it is the identifier stored in"
                            " the field 'ID'. If you use .gbff files it is the identifier stored in 'locus_tag'.")
        else:
            if infer_singleton:
                infer_singletons(pangenome)
            else:
                raise Exception(
                    f"Some genes ({pangenome.number_of_genes - nb_gene_with_fam}) were not associated with a cluster. "
                    f"You can either update your cluster file to ensure each gene has a cluster assignment, "
                    f"or use the '--infer_singletons' option to automatically infer a cluster for each non-clustered gene."
                )

    pangenome.status["genesClustered"] = "Computed"
    if frag:  # if there was fragment information in the file.
        pangenome.status["defragmented"] = "Computed"
    pangenome.parameters["cluster"] = {}
    pangenome.parameters["cluster"]["# read_clustering_from_file"] = True
    pangenome.parameters["cluster"]["infer_singletons"] = infer_singleton


def launch(args: argparse.Namespace):
    """
    Command launcher

    :param args: All arguments provide by user
    """
    pangenome = Pangenome()
    pangenome.add_file(args.pangenome)
    if args.clusters is None:
        if args.infer_singletons is True:
            logging.getLogger("PPanGGOLiN").warning("--infer_singletons option is not compatible with clustering "
                                                    "creation. To infer singleton you should give a clustering")
        clustering(pangenome, args.tmpdir, args.cpu, defrag=not args.no_defrag, code=args.translation_table,
                   coverage=args.coverage, identity=args.identity, mode=args.mode, force=args.force,
                   disable_bar=args.disable_prog_bar, keep_tmp_files=args.keep_tmp)
        logging.getLogger("PPanGGOLiN").info("Done with the clustering")
    else:
        if None in [args.tmpdir, args.cpu, args.no_defrag, args.translation_table,
                    args.coverage, args.identity, args.mode]:
            logging.getLogger("PPanGGOLiN").warning("You are using an option compatible only with clustering creation.")
        read_clustering(pangenome, args.clusters, args.infer_singletons, args.force, disable_bar=args.disable_prog_bar)
        logging.getLogger("PPanGGOLiN").info("Done reading the cluster file")
    write_pangenome(pangenome, pangenome.file, args.force, disable_bar=args.disable_prog_bar)


def subparser(sub_parser: argparse._SubParsersAction) -> argparse.ArgumentParser:
    """
    Subparser to launch PPanGGOLiN in Command line

    :param sub_parser : sub_parser for align command

    :return : parser arguments for align command
    """
    parser = sub_parser.add_parser("cluster", formatter_class=argparse.RawTextHelpFormatter)
    parser_clust(parser)
    return parser


def parser_clust(parser: argparse.ArgumentParser):
    """
    Parser for specific argument of cluster command

    :param parser: parser for align argument
    """
    required = parser.add_argument_group(title="Required arguments",
                                         description="One of the following arguments is required :")
    required.add_argument('-p', '--pangenome', required=False, type=Path, help="The pangenome .h5 file")
    clust = parser.add_argument_group(title="Clustering arguments")
    clust.add_argument("--identity", required=False, type=restricted_float, default=0.8,
                       help="Minimal identity percent for two proteins to be in the same cluster")
    clust.add_argument("--coverage", required=False, type=restricted_float, default=0.8,
                       help="Minimal coverage of the alignment for two proteins to be in the same cluster")
    clust.add_argument("--mode", required=False, default="1", choices=["0", "1", "2", "3"],
                       help="the cluster mode of MMseqs2. 0: Setcover, 1: single linkage (or connected component),"
                            " 2: CD-HIT-like, 3: CD-HIT-like (lowmem)")
    clust.add_argument('--no_defrag', required=False, default=False, action="store_true",
                       help="DO NOT Use the defragmentation strategy to link potential fragments "
                            "with their original gene family.")
    clust.add_argument("--translation_table", required=False, default="11",
                       help="Translation table (genetic code) to use.")
    # clust.add_argument("--compress")

    clust.add_argument("-c", "--cpu", required=False, default=1, type=int, help="Number of available cpus")

    read = parser.add_argument_group(title="Read clustering arguments")
    read.add_argument('--clusters', required=False, type=Path,
                      help="A tab-separated list containing the result of a clustering. One line per gene. "
                           "First column is cluster ID, and second is gene ID")
    read.add_argument("--infer_singletons", required=False, action="store_true",
                      help="When reading a clustering result with --clusters, if a gene is not in the provided file"
                           " it will be placed in a cluster where the gene is the only member.")
    optional = parser.add_argument_group(title="Optional arguments")
    optional.add_argument("--tmpdir", required=False, type=str, default=Path(tempfile.gettempdir()),
                          help="directory for storing temporary files")
    optional.add_argument("--keep_tmp", required=False, default=False, action="store_true",
                          help="Keeping temporary files (useful for debugging).")


if __name__ == '__main__':
    """To test local change and allow using debugger"""
    from ppanggolin.utils import set_verbosity_level, add_common_arguments

    main_parser = argparse.ArgumentParser(
        description="Depicting microbial species diversity via a Partitioned PanGenome Graph Of Linked Neighbors",
        formatter_class=argparse.RawTextHelpFormatter)
    parser_clust(main_parser)
    add_common_arguments(main_parser)
    set_verbosity_level(main_parser.parse_args())
    launch(main_parser.parse_args())<|MERGE_RESOLUTION|>--- conflicted
+++ resolved
@@ -19,18 +19,10 @@
 from ppanggolin.pangenome import Pangenome
 from ppanggolin.genome import Gene
 from ppanggolin.geneFamily import GeneFamily
-<<<<<<< HEAD
-from ppanggolin.utils import read_compressed_or_not, restricted_float, run_subprocess
+from ppanggolin.utils import read_compressed_or_not, restricted_float, run_subprocess, create_tmpdir, mk_outdir
 from ppanggolin.formats.writeBinaries import write_pangenome, erase_pangenome
 from ppanggolin.formats.readBinaries import check_pangenome_info, write_gene_sequences_from_pangenome_file
 from ppanggolin.formats.writeSequences import write_gene_sequences_from_annotations, translate_genes, create_mmseqs_db
-from ppanggolin.utils import mk_outdir
-=======
-from ppanggolin.utils import read_compressed_or_not, restricted_float, create_tmpdir
-from ppanggolin.formats.writeBinaries import write_pangenome, erase_pangenome
-from ppanggolin.formats.readBinaries import check_pangenome_info, write_gene_sequences_from_pangenome_file
-from ppanggolin.formats.writeSequences import write_gene_sequences_from_annotations, translate_genes
->>>>>>> 767092fc
 
 
 # Global functions
@@ -76,10 +68,7 @@
                         "or provide a way to access the gene sequence during the annotation step "
                         "(having the fasta in the gff files, or providing the fasta files through the --fasta option)")
 
-<<<<<<< HEAD
-=======
-
->>>>>>> 767092fc
+
 def first_clustering(sequences: Path, tmpdir: Path, cpu: int = 1, code: int = 11, coverage: float = 0.8,
                      identity: float = 0.8, mode: int = 1) -> Tuple[Path, Path]:
     """
@@ -95,12 +84,8 @@
 
     :return: path to representative sequence file and path to tsv clustering result
     """
-<<<<<<< HEAD
-    seqdb = translate_genes(sequences, 'aa_db', tmpdir, cpu, True, code)
-=======
     seqdb = translate_genes(sequences=sequences, tmpdir=tmpdir, cpu=cpu,
                             is_single_line_fasta=True, code=code)
->>>>>>> 767092fc
     logging.getLogger("PPanGGOLiN").info("Clustering sequences...")
     cludb = tmpdir / 'cluster_db'
     cmd = list(map(str, ["mmseqs", "cluster", seqdb, cludb, tmpdir, "--cluster-mode", mode, "--min-seq-id",
@@ -298,28 +283,11 @@
     :param disable_bar: Disable the progress bar during clustering.
     :param keep_tmp_files: Keep temporary files (useful for debugging).
     """
-<<<<<<< HEAD
-
-    if keep_tmp_files:
-        date = time.strftime("_%Y-%m-%d_%H-%M-%S", time.localtime())
-
-        dir_name = f'clustering_tmpdir_{date}_PID{os.getpid()}'
-        tmp_path = Path(tmpdir) / dir_name
-        mk_outdir(tmp_path, force=True)
-    else:
-        newtmpdir = tempfile.TemporaryDirectory(dir=tmpdir)
-        tmp_path = Path(newtmpdir.name)
-
-    sequence_path = tmp_path/'nucleotid_sequences'
-    with open(sequence_path, "w") as sequence_file:
-        check_pangenome_for_clustering(pangenome, sequence_file, force, disable_bar=disable_bar)
-=======
     date = time.strftime("_%Y-%m-%d_%H-%M-%S", time.localtime())
     dir_name = f'clustering_tmpdir_{date}_PID{os.getpid()}'
     with create_tmpdir(tmpdir, basename=dir_name, keep_tmp=keep_tmp_files) as tmp_path:
         sequence_path = tmp_path/'nucleotide_sequences.fna'
         check_pangenome_for_clustering(pangenome, sequence_path, force, disable_bar=disable_bar)
->>>>>>> 767092fc
         logging.getLogger("PPanGGOLiN").info("Clustering all of the genes sequences...")
         rep, tsv = first_clustering(sequence_path, tmp_path, cpu, code, coverage, identity, mode)
 
