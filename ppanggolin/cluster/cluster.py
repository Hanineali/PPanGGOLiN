--- conflicted
+++ resolved
@@ -24,10 +24,6 @@
 from ppanggolin.formats.writeBinaries import write_pangenome, erase_pangenome
 from ppanggolin.formats.readBinaries import check_pangenome_info, write_gene_sequences_from_pangenome_file
 from ppanggolin.formats.writeSequences import write_gene_sequences_from_annotations, translate_genes
-<<<<<<< HEAD
-from ppanggolin.utils import mk_outdir
-=======
->>>>>>> 6a2be8be
 
 
 # Global functions
@@ -73,12 +69,8 @@
                         "or provide a way to access the gene sequence during the annotation step "
                         "(having the fasta in the gff files, or providing the fasta files through the --fasta option)")
 
-<<<<<<< HEAD
-def first_clustering(sequences: TextIO, tmpdir: Path, cpu: int = 1, code: int = 11, coverage: float = 0.8,
-=======
 
 def first_clustering(sequences: Path, tmpdir: Path, cpu: int = 1, code: int = 11, coverage: float = 0.8,
->>>>>>> 6a2be8be
                      identity: float = 0.8, mode: int = 1) -> Tuple[Path, Path]:
     """
     Make a first clustering of all sequences in pangenome
@@ -93,12 +85,9 @@
 
     :return: path to representative sequence file and path to tsv clustering result
     """
-<<<<<<< HEAD
-    seqdb = translate_genes(sequences, tmpdir, cpu, code)
-=======
+
     seqdb = translate_genes(sequences=sequences, tmpdir=tmpdir, cpu=cpu,
                             is_single_line_fasta=True, code=code)
->>>>>>> 6a2be8be
     logging.getLogger("PPanGGOLiN").info("Clustering sequences...")
     cludb = tmpdir / 'cluster_db'
     cmd = list(map(str, ["mmseqs", "cluster", seqdb, cludb, tmpdir, "--cluster-mode", mode, "--min-seq-id",
