--- conflicted
+++ resolved
@@ -64,15 +64,9 @@
 
         if args.clusters is not None:
             start_clust = time.time()
-<<<<<<< HEAD
-            print(args.cluster)
-            read_clustering(pangenome, args.clusters, disable_bar=args.disable_prog_bar,
-                            infer_singleton=args.cluster.infer_singletons)
-=======
             read_clustering(pangenome, args.clusters, infer_singleton=args.cluster.infer_singletons,
                             code=args.cluster.translation_table, cpu=args.cluster.cpu, tmpdir=args.tmpdir,
                             keep_tmp=args.cluster.keep_tmp, force=args.force, disable_bar=args.disable_prog_bar)
->>>>>>> d9563a5b
         else:  # args.cluster is None
             if pangenome.status["geneSequences"] == "No":
                 if args.fasta is None:
