--- conflicted
+++ resolved
@@ -365,14 +365,9 @@
                           help="Minimal identity percent for two proteins to be in the same cluster")
 
     optional.add_argument("--infer_singletons", required=False, action="store_true",
-<<<<<<< HEAD
-                          help="When reading a clustering result with --clusters,"
-                               " if a gene is not in the provided file")
-=======
                           help="Use this option together with --clusters. "
                                "If a gene is not present in the provided clustering result file, "
                                "it will be assigned to its own unique cluster as a singleton.")
->>>>>>> 900f5c06
 
     optional.add_argument("-K", "--nb_of_partitions", required=False, default=-1, type=int,
                           help="Number of partitions to use. Must be at least 2. If under 2, "
