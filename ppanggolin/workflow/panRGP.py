--- conflicted
+++ resolved
@@ -21,44 +21,28 @@
 from ppanggolin.RGP.genomicIsland import predictRGP
 from ppanggolin.RGP.spot import predictHotspots
 
-<<<<<<< HEAD
 
-### a global workflow that does everything in one go.
-=======
 """a global workflow that does everything in one go."""
 
->>>>>>> 20555b32
 
 def launch(args):
     pangenome = Pangenome()
     filename = mkFilename(args.basename, args.output, args.force)
-<<<<<<< HEAD
-=======
     writing_time, anno_time, clust_time, desc_time = (None, None, None, None)
->>>>>>> 20555b32
     if args.anno:  # if the annotations are provided, we read from it
         getSeq = True
         if args.clusters is not None:
             getSeq = False
         start_anno = time.time()
         readAnnotations(pangenome, args.anno, cpu=args.cpu, getSeq=getSeq, disable_bar=args.disable_prog_bar)
-<<<<<<< HEAD
-        annotime = time.time() - start_anno
-=======
         anno_time = time.time() - start_anno
->>>>>>> 20555b32
         start_writing = time.time()
         writePangenome(pangenome, filename, args.force, disable_bar=args.disable_prog_bar)
         writing_time = time.time() - start_writing
         if args.clusters is None and pangenome.status["geneSequences"] == "No" and args.fasta is None:
-<<<<<<< HEAD
-            raise Exception(
-                "The gff/gbff provided did not have any sequence informations, you did not provide clusters and you did not provide fasta file. Thus, we do not have the information we need to continue the analysis.")
-=======
             raise Exception("The gff/gbff provided did not have any sequence informations, "
                             "you did not provide clusters and you did not provide fasta file. "
                             "Thus, we do not have the information we need to continue the analysis.")
->>>>>>> 20555b32
 
         elif args.clusters is None and pangenome.status["geneSequences"] == "No" and args.fasta is not None:
             getGeneSequencesFromFastas(pangenome, args.fasta)
@@ -72,11 +56,7 @@
     elif args.fasta is not None:
         start_anno = time.time()
         annotatePangenome(pangenome, args.fasta, args.tmpdir, args.cpu, disable_bar=args.disable_prog_bar)
-<<<<<<< HEAD
-        annotime = time.time() - start_anno
-=======
         anno_time = time.time() - start_anno
->>>>>>> 20555b32
         start_writing = time.time()
         writePangenome(pangenome, filename, args.force, disable_bar=args.disable_prog_bar)
         writing_time = time.time() - start_writing
@@ -111,11 +91,7 @@
 
     if args.rarefaction:
         makeRarefactionCurve(pangenome, args.output, args.tmpdir, cpu=args.cpu, disable_bar=args.disable_prog_bar)
-<<<<<<< HEAD
-    if len(pangenome.organisms) > 1 and len(pangenome.organisms) < 5000:
-=======
     if 1 < len(pangenome.organisms) < 5000:
->>>>>>> 20555b32
         drawTilePlot(pangenome, args.output, nocloud=False if len(pangenome.organisms) < 500 else True)
     drawUCurve(pangenome, args.output)
 
@@ -124,17 +100,10 @@
                    json=True, stats=True, partitions=True, regions=True, spots=True)
     desc_time = time.time() - start_desc
 
-<<<<<<< HEAD
-    logging.getLogger().info(f"Annotation took : {round(annotime, 2)} seconds")
-    logging.getLogger().info(f"Clustering took : {round(clust_time, 2)} seconds")
-    logging.getLogger().info(f"Building the graph took : {round(graph_time, 2)} seconds")
-    logging.getLogger().info(f"Partitionning the pangenome took : {round(part_time, 2)} seconds")
-=======
     logging.getLogger().info(f"Annotation took : {round(anno_time, 2)} seconds")
     logging.getLogger().info(f"Clustering took : {round(clust_time, 2)} seconds")
     logging.getLogger().info(f"Building the graph took : {round(graph_time, 2)} seconds")
     logging.getLogger().info(f"Partitioning the pangenome took : {round(part_time, 2)} seconds")
->>>>>>> 20555b32
     logging.getLogger().info(f"Predicting RGP took : {round(regions_time, 2)} seconds")
     logging.getLogger().info(f"Gathering RGP into spots took : {round(spot_time, 2)} seconds")
     logging.getLogger().info(f"Writing the pangenome data in HDF5 took : {round(writing_time, 2)} seconds")
@@ -147,13 +116,6 @@
 
     required = parser.add_argument_group(title="Input arguments", description="The possible input arguments :")
     required.add_argument('--fasta', required=False, type=str,
-<<<<<<< HEAD
-                          help="A tab-separated file listing the organism names, and the fasta filepath of its genomic sequence(s) (the fastas can be compressed). One line per organism. This option can be used alone.")
-    required.add_argument('--anno', required=False, type=str,
-                          help="A tab-separated file listing the organism names, and the gff filepath of its annotations (the gffs can be compressed). One line per organism. This option can be used alone IF the fasta sequences are in the gff files, otherwise --fasta needs to be used.")
-    required.add_argument("--clusters", required=False, type=str,
-                          help="a tab-separated file listing the cluster names, the gene IDs, and optionnally whether they are a fragment or not.")
-=======
                           help="A tab-separated file listing the organism names, "
                                "and the fasta filepath of its genomic sequence(s) (the fastas can be compressed)."
                                " One line per organism. This option can be used alone.")
@@ -165,8 +127,6 @@
     required.add_argument("--clusters", required=False, type=str,
                           help="a tab-separated file listing the cluster names, the gene IDs, "
                                "and optionally whether they are a fragment or not.")
->>>>>>> 20555b32
-
     optional = parser.add_argument_group(title="Optional arguments")
     optional.add_argument('-o', '--output', required=False, type=str,
                           default="ppanggolin_output" + time.strftime("_DATE%Y-%m-%d_HOUR%H.%M.%S",
@@ -174,15 +134,6 @@
                           help="Output directory")
     optional.add_argument("--basename", required=False, default="pangenome", help="basename for the output file")
     optional.add_argument("--rarefaction", required=False, action="store_true",
-<<<<<<< HEAD
-                          help="Use to compute the rarefaction curves (WARNING: can be time consumming)")
-    optional.add_argument("-K", "--nb_of_partitions", required=False, default=-1, type=int,
-                          help="Number of partitions to use. Must be at least 2. If under 2, it will be detected automatically.")
-    optional.add_argument("--interest", required=False, type=str, default="",
-                          help="Comma separated list of elements to flag when drawing and writing hotspots")
-    optional.add_argument("--defrag", required=False, action="store_true",
-                          help=argparse.SUPPRESS)  ##This ensures compatibility with workflows built with the old option "defrag" when it was not the default
-=======
                           help="Use to compute the rarefaction curves (WARNING: can be time consuming)")
     optional.add_argument("-K", "--nb_of_partitions", required=False, default=-1, type=int,
                           help="Number of partitions to use. Must be at least 2. If under 2, "
@@ -192,7 +143,6 @@
     optional.add_argument("--defrag", required=False, action="store_true",
                           help=argparse.SUPPRESS)
     # This ensures compatibility with workflows built with the old option "defrag" when it was not the default
->>>>>>> 20555b32
     optional.add_argument("--no_defrag", required=False, action="store_true",
                           help="DO NOT Realign gene families to link fragments with their non-fragmented gene family.")
 
