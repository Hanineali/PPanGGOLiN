--- conflicted
+++ resolved
@@ -115,7 +115,7 @@
     desc += "  \n"
     desc += "  Output:\n"
     desc += "    draw          Draw figures representing the pangenome through different aspects\n"
-    desc += "    drawspot      Draw figures representing genome organizations in spots of insertion\n"
+    desc += "    drawspot      Draw interactive figures representing genome organizations in spots of insertion\n"
     desc += "    write         Writes 'flat' files representing the pangenome that can be used with other softwares\n"
     desc += "    fasta         Writes fasta files for different elements of the pangenome\n"
     desc += "    info          Prints information about a given pangenome graph file\n"
@@ -127,34 +127,6 @@
     desc += "    spot         predicts spots in your pangenome\n"
     desc += "    module       Predicts functional modules in your pangenome\t"
 
-<<<<<<< HEAD
-    parser = argparse.ArgumentParser(description = "Depicting microbial species diversity via a Partitioned PanGenome Graph Of Linked Neighbors", formatter_class=argparse.RawTextHelpFormatter)
-    parser.add_argument('-v','--version', action='version', version='%(prog)s ' + pkg_resources.get_distribution("ppanggolin").version)
-    subparsers = parser.add_subparsers( metavar = "", dest="subcommand", title="subcommands", description = desc)
-    subparsers.required = True#because python3 sent subcommands to hell apparently
-
-    subs = []#subparsers
-    subs.append(ppanggolin.annotate.syntaSubparser(subparsers))
-    subs.append(ppanggolin.cluster.clusterSubparser(subparsers))
-    subs.append(ppanggolin.graph.graphSubparser(subparsers))
-    subs.append(ppanggolin.nem.partition.partitionSubparser(subparsers))
-    subs.append(ppanggolin.nem.rarefaction.rarefactionSubparser(subparsers))
-    subs.append(ppanggolin.workflow.workflow.workflowSubparser(subparsers))
-    subs.append(ppanggolin.workflow.panRGP.panRGPSubparser(subparsers))
-    subs.append(ppanggolin.figures.figureSubparser(subparsers))
-    subs.append(ppanggolin.formats.writeFlat.writeFlatSubparser(subparsers))
-    subs.append(ppanggolin.formats.writeSequences.writeSequenceSubparser(subparsers))
-    subs.append(ppanggolin.formats.writeMSA.writeMSASubparser(subparsers))
-    subs.append(ppanggolin.align.alignSubparser(subparsers))
-    subs.append(ppanggolin.RGP.genomicIsland.rgpSubparser(subparsers))
-    subs.append(ppanggolin.RGP.spot.spotSubparser(subparsers))
-    subs.append(ppanggolin.RGP.draw_spot.drawSpotSubparser(subparsers))
-    subs.append(ppanggolin.mod.moduleSubparser(subparsers))
-    ppanggolin.info.infoSubparser(subparsers)#not adding to subs because the 'common' options are not needed for this.
-
-    for sub in subs:#add options common to all subcommands
-        common = sub._action_groups.pop(1)#get the 'optional arguments' action group.
-=======
     parser = argparse.ArgumentParser(
         description="Depicting microbial species diversity via a Partitioned PanGenome Graph Of Linked Neighbors",
         formatter_class=argparse.RawTextHelpFormatter)
@@ -174,13 +146,12 @@
             ppanggolin.formats.writeSequences.writeSequenceSubparser(subparsers),
             ppanggolin.formats.writeMSA.writeMSASubparser(subparsers), ppanggolin.align.alignSubparser(subparsers),
             ppanggolin.RGP.genomicIsland.rgpSubparser(subparsers), ppanggolin.RGP.spot.spotSubparser(subparsers),
-            ppanggolin.mod.moduleSubparser(subparsers)]  # subparsers
+            ppanggolin.RGP.draw_spot.drawSpotSubparser(subparsers), ppanggolin.mod.moduleSubparser(subparsers)]  # subparsers
     ppanggolin.info.infoSubparser(
         subparsers)  # not adding to subs because the 'common' options are not needed for this.
 
     for sub in subs:  # add options common to all subcommands
         common = sub._action_groups.pop(1)  # get the 'optional arguments' action group.
->>>>>>> 6894578d
         common.title = "Common arguments"
         common.add_argument("--tmpdir", required=False, type=str, default=tempfile.gettempdir(),
                             help="directory for storing temporary files")
@@ -266,16 +237,13 @@
         ppanggolin.workflow.panRGP.launch(args)
     elif args.subcommand == "module":
         ppanggolin.mod.launch(args)
-<<<<<<< HEAD
     elif args.subcommand == 'drawspot':
         ppanggolin.RGP.draw_spot.launch(args)
-=======
     elif args.subcommand == "panmodule":
         ppanggolin.workflow.panModule.launch(args)
     elif args.subcommand == "all":
         ppanggolin.workflow.all.launch(args)
 
->>>>>>> 6894578d
 
 if __name__ == "__main__":
     main()